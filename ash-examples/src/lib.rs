#![warn(
    clippy::use_self,
    deprecated_in_future,
    rust_2018_idioms,
    trivial_casts,
    trivial_numeric_casts,
    unused_qualifications
)]

use std::{
    borrow::Cow, cell::RefCell, default::Default, error::Error, ffi::CStr, ops::Drop,
    os::raw::c_char,
};
<<<<<<< HEAD
use ash::{vk, Entry};
pub use ash::{Device, Instance};
use raw_window_handle::{HasRawDisplayHandle, HasRawWindowHandle};
use std::borrow::Cow;
use std::cell::RefCell;
use std::default::Default;
use std::ffi;
use std::ops::Drop;
use std::os::raw::c_char;
=======
>>>>>>> 2cd465fb

use ash::extensions::{
    ext::debug_utils,
    khr::{surface, swapchain},
};
#[cfg(any(target_os = "macos", target_os = "ios"))]
use ash::vk::khr;
use ash::{vk, Device, Entry, Instance};
use winit::{
    event::{ElementState, Event, KeyEvent, WindowEvent},
    event_loop::{ControlFlow, EventLoop},
    keyboard::{Key, NamedKey},
    platform::run_on_demand::EventLoopExtRunOnDemand,
    raw_window_handle::{HasDisplayHandle, HasWindowHandle},
    window::WindowBuilder,
};

// Simple offset_of macro akin to C++ offsetof
#[macro_export]
macro_rules! offset_of {
    ($base:path, $field:ident) => {{
        #[allow(unused_unsafe)]
        unsafe {
            let b: $base = mem::zeroed();
            std::ptr::addr_of!(b.$field) as isize - std::ptr::addr_of!(b) as isize
        }
    }};
}
/// Helper function for submitting command buffers. Immediately waits for the fence before the command buffer
/// is executed. That way we can delay the waiting for the fences by 1 frame which is good for performance.
/// Make sure to create the fence in a signaled state on the first use.
#[allow(clippy::too_many_arguments)]
pub fn record_submit_commandbuffer<F: FnOnce(&Device, vk::CommandBuffer)>(
    device: &Device,
    command_buffer: vk::CommandBuffer,
    command_buffer_reuse_fence: vk::Fence,
    submit_queue: vk::Queue,
    wait_mask: &[vk::PipelineStageFlags],
    wait_semaphores: &[vk::Semaphore],
    signal_semaphores: &[vk::Semaphore],
    f: F,
) {
    unsafe {
        device
            .wait_for_fences(&[command_buffer_reuse_fence], true, u64::MAX)
            .expect("Wait for fence failed.");

        device
            .reset_fences(&[command_buffer_reuse_fence])
            .expect("Reset fences failed.");

        device
            .reset_command_buffer(
                command_buffer,
                vk::CommandBufferResetFlags::RELEASE_RESOURCES,
            )
            .expect("Reset command buffer failed.");

        let command_buffer_begin_info = vk::CommandBufferBeginInfo::default()
            .flags(vk::CommandBufferUsageFlags::ONE_TIME_SUBMIT);

        device
            .begin_command_buffer(command_buffer, &command_buffer_begin_info)
            .expect("Begin commandbuffer");
        f(device, command_buffer);
        device
            .end_command_buffer(command_buffer)
            .expect("End commandbuffer");

        let command_buffers = vec![command_buffer];

        let submit_info = vk::SubmitInfo::default()
            .wait_semaphores(wait_semaphores)
            .wait_dst_stage_mask(wait_mask)
            .command_buffers(&command_buffers)
            .signal_semaphores(signal_semaphores);

        device
            .queue_submit(submit_queue, &[submit_info], command_buffer_reuse_fence)
            .expect("queue submit failed.");
    }
}

unsafe extern "system" fn vulkan_debug_callback(
    message_severity: vk::DebugUtilsMessageSeverityFlagsEXT,
    message_type: vk::DebugUtilsMessageTypeFlagsEXT,
    p_callback_data: *const vk::DebugUtilsMessengerCallbackDataEXT<'_>,
    _user_data: *mut std::os::raw::c_void,
) -> vk::Bool32 {
    let callback_data = *p_callback_data;
    let message_id_number = callback_data.message_id_number;

    let message_id_name = if callback_data.p_message_id_name.is_null() {
        Cow::from("")
    } else {
        ffi::CStr::from_ptr(callback_data.p_message_id_name).to_string_lossy()
    };

    let message = if callback_data.p_message.is_null() {
        Cow::from("")
    } else {
        ffi::CStr::from_ptr(callback_data.p_message).to_string_lossy()
    };

    println!(
        "{message_severity:?}:\n{message_type:?} [{message_id_name} ({message_id_number})] : {message}\n",
    );

    vk::FALSE
}

pub fn find_memorytype_index(
    memory_req: &vk::MemoryRequirements,
    memory_prop: &vk::PhysicalDeviceMemoryProperties,
    flags: vk::MemoryPropertyFlags,
) -> Option<u32> {
    memory_prop.memory_types[..memory_prop.memory_type_count as _]
        .iter()
        .enumerate()
        .find(|(index, memory_type)| {
            (1 << index) & memory_req.memory_type_bits != 0
                && memory_type.property_flags & flags == flags
        })
        .map(|(index, _memory_type)| index as _)
}

pub struct ExampleBase {
    pub entry: Entry,
    pub instance: Instance,
    pub device: Device,
    pub surface_loader: surface::Instance,
    pub swapchain_loader: swapchain::Device,
    pub debug_utils_loader: debug_utils::Instance,
    pub window: winit::window::Window,
    pub event_loop: RefCell<EventLoop<()>>,
    pub debug_call_back: vk::DebugUtilsMessengerEXT,

    pub pdevice: vk::PhysicalDevice,
    pub device_memory_properties: vk::PhysicalDeviceMemoryProperties,
    pub queue_family_index: u32,
    pub present_queue: vk::Queue,

    pub surface: vk::SurfaceKHR,
    pub surface_format: vk::SurfaceFormatKHR,
    pub surface_resolution: vk::Extent2D,

    pub swapchain: vk::SwapchainKHR,
    pub present_images: Vec<vk::Image>,
    pub present_image_views: Vec<vk::ImageView>,

    pub pool: vk::CommandPool,
    pub draw_command_buffer: vk::CommandBuffer,
    pub setup_command_buffer: vk::CommandBuffer,

    pub depth_image: vk::Image,
    pub depth_image_view: vk::ImageView,
    pub depth_image_memory: vk::DeviceMemory,

    pub present_complete_semaphore: vk::Semaphore,
    pub rendering_complete_semaphore: vk::Semaphore,

    pub draw_commands_reuse_fence: vk::Fence,
    pub setup_commands_reuse_fence: vk::Fence,
}

impl ExampleBase {
    pub fn render_loop<F: Fn()>(&self, f: F) -> Result<(), impl Error> {
        self.event_loop.borrow_mut().run_on_demand(|event, elwp| {
            elwp.set_control_flow(ControlFlow::Poll);
            match event {
                Event::WindowEvent {
                    event:
                        WindowEvent::CloseRequested
                        | WindowEvent::KeyboardInput {
                            event:
                                KeyEvent {
                                    state: ElementState::Pressed,
                                    logical_key: Key::Named(NamedKey::Escape),
                                    ..
                                },
                            ..
                        },
                    ..
                } => {
                    elwp.exit();
                }
                Event::AboutToWait => f(),
                _ => (),
            }
        })
    }

    pub fn new(window_width: u32, window_height: u32) -> Result<Self, Box<dyn Error>> {
        unsafe {
            let event_loop = EventLoop::new()?;
            let window = WindowBuilder::new()
                .with_title("Ash - Example")
                .with_inner_size(winit::dpi::LogicalSize::new(
                    f64::from(window_width),
                    f64::from(window_height),
                ))
                .build(&event_loop)
                .unwrap();
            let entry = Entry::linked();
            let app_name = ffi::CStr::from_bytes_with_nul_unchecked(b"VulkanTriangle\0");

            let layer_names = [ffi::CStr::from_bytes_with_nul_unchecked(
                b"VK_LAYER_KHRONOS_validation\0",
            )];
            let layers_names_raw: Vec<*const c_char> = layer_names
                .iter()
                .map(|raw_name| raw_name.as_ptr())
                .collect();

            let mut extension_names =
                ash_window::enumerate_required_extensions(window.display_handle()?.as_raw())
                    .unwrap()
                    .to_vec();
            extension_names.push(debug_utils::NAME.as_ptr());

            #[cfg(any(target_os = "macos", target_os = "ios"))]
            {
                extension_names.push(khr::portability_enumeration::NAME.as_ptr());
                // Enabling this extension is a requirement when using `VK_KHR_portability_subset`
                extension_names.push(khr::get_physical_device_properties2::NAME.as_ptr());
            }

            let appinfo = vk::ApplicationInfo::default()
                .application_name(app_name)
                .application_version(0)
                .engine_name(app_name)
                .engine_version(0)
                .api_version(vk::make_api_version(0, 1, 0, 0));

            let create_flags = if cfg!(any(target_os = "macos", target_os = "ios")) {
                vk::InstanceCreateFlags::ENUMERATE_PORTABILITY_KHR
            } else {
                vk::InstanceCreateFlags::default()
            };

            let create_info = vk::InstanceCreateInfo::default()
                .application_info(&appinfo)
                .enabled_layer_names(&layers_names_raw)
                .enabled_extension_names(&extension_names)
                .flags(create_flags);

            let instance: Instance = entry
                .create_instance(&create_info, None)
                .expect("Instance creation error");

            let debug_info = vk::DebugUtilsMessengerCreateInfoEXT::default()
                .message_severity(
                    vk::DebugUtilsMessageSeverityFlagsEXT::ERROR
                        | vk::DebugUtilsMessageSeverityFlagsEXT::WARNING
                        | vk::DebugUtilsMessageSeverityFlagsEXT::INFO,
                )
                .message_type(
                    vk::DebugUtilsMessageTypeFlagsEXT::GENERAL
                        | vk::DebugUtilsMessageTypeFlagsEXT::VALIDATION
                        | vk::DebugUtilsMessageTypeFlagsEXT::PERFORMANCE,
                )
                .pfn_user_callback(Some(vulkan_debug_callback));

            let debug_utils_loader = debug_utils::Instance::new(&entry, &instance);
            let debug_call_back = debug_utils_loader
                .create_debug_utils_messenger(&debug_info, None)
                .unwrap();
            let surface = ash_window::create_surface(
                &entry,
                &instance,
                window.display_handle()?.as_raw(),
                window.window_handle()?.as_raw(),
                None,
            )
            .unwrap();
            let pdevices = instance
                .enumerate_physical_devices()
                .expect("Physical device error");
            let surface_loader = surface::Instance::new(&entry, &instance);
            let (pdevice, queue_family_index) = pdevices
                .iter()
                .find_map(|pdevice| {
                    instance
                        .get_physical_device_queue_family_properties(*pdevice)
                        .iter()
                        .enumerate()
                        .find_map(|(index, info)| {
                            let supports_graphic_and_surface =
                                info.queue_flags.contains(vk::QueueFlags::GRAPHICS)
                                    && surface_loader
                                        .get_physical_device_surface_support(
                                            *pdevice,
                                            index as u32,
                                            surface,
                                        )
                                        .unwrap();
                            if supports_graphic_and_surface {
                                Some((*pdevice, index))
                            } else {
                                None
                            }
                        })
                })
                .expect("Couldn't find suitable device.");
            let queue_family_index = queue_family_index as u32;
            let device_extension_names_raw = [
                swapchain::NAME.as_ptr(),
                #[cfg(any(target_os = "macos", target_os = "ios"))]
                khr::portability_subset::NAME.as_ptr(),
            ];
            let features = vk::PhysicalDeviceFeatures {
                shader_clip_distance: 1,
                ..Default::default()
            };
            let priorities = [1.0];

            let queue_info = vk::DeviceQueueCreateInfo::default()
                .queue_family_index(queue_family_index)
                .queue_priorities(&priorities);

            let device_create_info = vk::DeviceCreateInfo::default()
                .queue_create_infos(std::slice::from_ref(&queue_info))
                .enabled_extension_names(&device_extension_names_raw)
                .enabled_features(&features);

            let device: Device = instance
                .create_device(pdevice, &device_create_info, None)
                .unwrap();

            let present_queue = device.get_device_queue(queue_family_index, 0);

            let surface_format = surface_loader
                .get_physical_device_surface_formats(pdevice, surface)
                .unwrap()[0];

            let surface_capabilities = surface_loader
                .get_physical_device_surface_capabilities(pdevice, surface)
                .unwrap();
            let mut desired_image_count = surface_capabilities.min_image_count + 1;
            if surface_capabilities.max_image_count > 0
                && desired_image_count > surface_capabilities.max_image_count
            {
                desired_image_count = surface_capabilities.max_image_count;
            }
            let surface_resolution = match surface_capabilities.current_extent.width {
                u32::MAX => vk::Extent2D {
                    width: window_width,
                    height: window_height,
                },
                _ => surface_capabilities.current_extent,
            };
            let pre_transform = if surface_capabilities
                .supported_transforms
                .contains(vk::SurfaceTransformFlagsKHR::IDENTITY)
            {
                vk::SurfaceTransformFlagsKHR::IDENTITY
            } else {
                surface_capabilities.current_transform
            };
            let present_modes = surface_loader
                .get_physical_device_surface_present_modes(pdevice, surface)
                .unwrap();
            let present_mode = present_modes
                .iter()
                .cloned()
                .find(|&mode| mode == vk::PresentModeKHR::MAILBOX)
                .unwrap_or(vk::PresentModeKHR::FIFO);
            let swapchain_loader = swapchain::Device::new(&instance, &device);

            let swapchain_create_info = vk::SwapchainCreateInfoKHR::default()
                .surface(surface)
                .min_image_count(desired_image_count)
                .image_color_space(surface_format.color_space)
                .image_format(surface_format.format)
                .image_extent(surface_resolution)
                .image_usage(vk::ImageUsageFlags::COLOR_ATTACHMENT)
                .image_sharing_mode(vk::SharingMode::EXCLUSIVE)
                .pre_transform(pre_transform)
                .composite_alpha(vk::CompositeAlphaFlagsKHR::OPAQUE)
                .present_mode(present_mode)
                .clipped(true)
                .image_array_layers(1);

            let swapchain = swapchain_loader
                .create_swapchain(&swapchain_create_info, None)
                .unwrap();

            let pool_create_info = vk::CommandPoolCreateInfo::default()
                .flags(vk::CommandPoolCreateFlags::RESET_COMMAND_BUFFER)
                .queue_family_index(queue_family_index);

            let pool = device.create_command_pool(&pool_create_info, None).unwrap();

            let command_buffer_allocate_info = vk::CommandBufferAllocateInfo::default()
                .command_buffer_count(2)
                .command_pool(pool)
                .level(vk::CommandBufferLevel::PRIMARY);

            let command_buffers = device
                .allocate_command_buffers(&command_buffer_allocate_info)
                .unwrap();
            let setup_command_buffer = command_buffers[0];
            let draw_command_buffer = command_buffers[1];

            let present_images = swapchain_loader.get_swapchain_images(swapchain).unwrap();
            let present_image_views: Vec<vk::ImageView> = present_images
                .iter()
                .map(|&image| {
                    let create_view_info = vk::ImageViewCreateInfo::default()
                        .view_type(vk::ImageViewType::TYPE_2D)
                        .format(surface_format.format)
                        .components(vk::ComponentMapping {
                            r: vk::ComponentSwizzle::R,
                            g: vk::ComponentSwizzle::G,
                            b: vk::ComponentSwizzle::B,
                            a: vk::ComponentSwizzle::A,
                        })
                        .subresource_range(vk::ImageSubresourceRange {
                            aspect_mask: vk::ImageAspectFlags::COLOR,
                            base_mip_level: 0,
                            level_count: 1,
                            base_array_layer: 0,
                            layer_count: 1,
                        })
                        .image(image);
                    device.create_image_view(&create_view_info, None).unwrap()
                })
                .collect();
            let device_memory_properties = instance.get_physical_device_memory_properties(pdevice);
            let depth_image_create_info = vk::ImageCreateInfo::default()
                .image_type(vk::ImageType::TYPE_2D)
                .format(vk::Format::D16_UNORM)
                .extent(surface_resolution.into())
                .mip_levels(1)
                .array_layers(1)
                .samples(vk::SampleCountFlags::TYPE_1)
                .tiling(vk::ImageTiling::OPTIMAL)
                .usage(vk::ImageUsageFlags::DEPTH_STENCIL_ATTACHMENT)
                .sharing_mode(vk::SharingMode::EXCLUSIVE);

            let depth_image = device.create_image(&depth_image_create_info, None).unwrap();
            let depth_image_memory_req = device.get_image_memory_requirements(depth_image);
            let depth_image_memory_index = find_memorytype_index(
                &depth_image_memory_req,
                &device_memory_properties,
                vk::MemoryPropertyFlags::DEVICE_LOCAL,
            )
            .expect("Unable to find suitable memory index for depth image.");

            let depth_image_allocate_info = vk::MemoryAllocateInfo::default()
                .allocation_size(depth_image_memory_req.size)
                .memory_type_index(depth_image_memory_index);

            let depth_image_memory = device
                .allocate_memory(&depth_image_allocate_info, None)
                .unwrap();

            device
                .bind_image_memory(depth_image, depth_image_memory, 0)
                .expect("Unable to bind depth image memory");

            let fence_create_info =
                vk::FenceCreateInfo::default().flags(vk::FenceCreateFlags::SIGNALED);

            let draw_commands_reuse_fence = device
                .create_fence(&fence_create_info, None)
                .expect("Create fence failed.");
            let setup_commands_reuse_fence = device
                .create_fence(&fence_create_info, None)
                .expect("Create fence failed.");

            record_submit_commandbuffer(
                &device,
                setup_command_buffer,
                setup_commands_reuse_fence,
                present_queue,
                &[],
                &[],
                &[],
                |device, setup_command_buffer| {
                    let layout_transition_barriers = vk::ImageMemoryBarrier::default()
                        .image(depth_image)
                        .dst_access_mask(
                            vk::AccessFlags::DEPTH_STENCIL_ATTACHMENT_READ
                                | vk::AccessFlags::DEPTH_STENCIL_ATTACHMENT_WRITE,
                        )
                        .new_layout(vk::ImageLayout::DEPTH_STENCIL_ATTACHMENT_OPTIMAL)
                        .old_layout(vk::ImageLayout::UNDEFINED)
                        .subresource_range(
                            vk::ImageSubresourceRange::default()
                                .aspect_mask(vk::ImageAspectFlags::DEPTH)
                                .layer_count(1)
                                .level_count(1),
                        );

                    device.cmd_pipeline_barrier(
                        setup_command_buffer,
                        vk::PipelineStageFlags::BOTTOM_OF_PIPE,
                        vk::PipelineStageFlags::LATE_FRAGMENT_TESTS,
                        vk::DependencyFlags::empty(),
                        &[],
                        &[],
                        &[layout_transition_barriers],
                    );
                },
            );

            let depth_image_view_info = vk::ImageViewCreateInfo::default()
                .subresource_range(
                    vk::ImageSubresourceRange::default()
                        .aspect_mask(vk::ImageAspectFlags::DEPTH)
                        .level_count(1)
                        .layer_count(1),
                )
                .image(depth_image)
                .format(depth_image_create_info.format)
                .view_type(vk::ImageViewType::TYPE_2D);

            let depth_image_view = device
                .create_image_view(&depth_image_view_info, None)
                .unwrap();

            let semaphore_create_info = vk::SemaphoreCreateInfo::default();

            let present_complete_semaphore = device
                .create_semaphore(&semaphore_create_info, None)
                .unwrap();
            let rendering_complete_semaphore = device
                .create_semaphore(&semaphore_create_info, None)
                .unwrap();

            Ok(Self {
                event_loop: RefCell::new(event_loop),
                entry,
                instance,
                device,
                queue_family_index,
                pdevice,
                device_memory_properties,
                window,
                surface_loader,
                surface_format,
                present_queue,
                surface_resolution,
                swapchain_loader,
                swapchain,
                present_images,
                present_image_views,
                pool,
                draw_command_buffer,
                setup_command_buffer,
                depth_image,
                depth_image_view,
                present_complete_semaphore,
                rendering_complete_semaphore,
                draw_commands_reuse_fence,
                setup_commands_reuse_fence,
                surface,
                debug_call_back,
                debug_utils_loader,
                depth_image_memory,
            })
        }
    }
}

impl Drop for ExampleBase {
    fn drop(&mut self) {
        unsafe {
            self.device.device_wait_idle().unwrap();
            self.device
                .destroy_semaphore(self.present_complete_semaphore, None);
            self.device
                .destroy_semaphore(self.rendering_complete_semaphore, None);
            self.device
                .destroy_fence(self.draw_commands_reuse_fence, None);
            self.device
                .destroy_fence(self.setup_commands_reuse_fence, None);
            self.device.free_memory(self.depth_image_memory, None);
            self.device.destroy_image_view(self.depth_image_view, None);
            self.device.destroy_image(self.depth_image, None);
            for &image_view in self.present_image_views.iter() {
                self.device.destroy_image_view(image_view, None);
            }
            self.device.destroy_command_pool(self.pool, None);
            self.swapchain_loader
                .destroy_swapchain(self.swapchain, None);
            self.device.destroy_device(None);
            self.surface_loader.destroy_surface(self.surface, None);
            self.debug_utils_loader
                .destroy_debug_utils_messenger(self.debug_call_back, None);
            self.instance.destroy_instance(None);
        }
    }
}<|MERGE_RESOLUTION|>--- conflicted
+++ resolved
@@ -8,28 +8,13 @@
 )]
 
 use std::{
-    borrow::Cow, cell::RefCell, default::Default, error::Error, ffi::CStr, ops::Drop,
-    os::raw::c_char,
+    borrow::Cow, cell::RefCell, default::Default, error::Error, ffi, ops::Drop, os::raw::c_char,
 };
-<<<<<<< HEAD
-use ash::{vk, Entry};
-pub use ash::{Device, Instance};
-use raw_window_handle::{HasRawDisplayHandle, HasRawWindowHandle};
-use std::borrow::Cow;
-use std::cell::RefCell;
-use std::default::Default;
-use std::ffi;
-use std::ops::Drop;
-use std::os::raw::c_char;
-=======
->>>>>>> 2cd465fb
 
 use ash::extensions::{
     ext::debug_utils,
     khr::{surface, swapchain},
 };
-#[cfg(any(target_os = "macos", target_os = "ios"))]
-use ash::vk::khr;
 use ash::{vk, Device, Entry, Instance};
 use winit::{
     event::{ElementState, Event, KeyEvent, WindowEvent},
@@ -245,9 +230,9 @@
 
             #[cfg(any(target_os = "macos", target_os = "ios"))]
             {
-                extension_names.push(khr::portability_enumeration::NAME.as_ptr());
+                extension_names.push(vk::khr::portability_enumeration::NAME.as_ptr());
                 // Enabling this extension is a requirement when using `VK_KHR_portability_subset`
-                extension_names.push(khr::get_physical_device_properties2::NAME.as_ptr());
+                extension_names.push(vk::khr::get_physical_device_properties2::NAME.as_ptr());
             }
 
             let appinfo = vk::ApplicationInfo::default()
@@ -331,7 +316,7 @@
             let device_extension_names_raw = [
                 swapchain::NAME.as_ptr(),
                 #[cfg(any(target_os = "macos", target_os = "ios"))]
-                khr::portability_subset::NAME.as_ptr(),
+                vk::khr::portability_subset::NAME.as_ptr(),
             ];
             let features = vk::PhysicalDeviceFeatures {
                 shader_clip_distance: 1,
