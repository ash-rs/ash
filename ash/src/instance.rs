#[cfg(doc)]
use super::Entry;
use crate::device::Device;
use crate::prelude::*;
use crate::vk;
use crate::RawPtr;
<<<<<<< HEAD
use alloc::vec::Vec;
use core::ffi;
use core::mem;
use core::ptr;
=======
use core::ffi;
use std::mem;
use std::ptr;
>>>>>>> 2cd465fb

/// <https://registry.khronos.org/vulkan/specs/1.3-extensions/man/html/VkInstance.html>
#[derive(Clone)]
pub struct Instance {
    pub(crate) handle: vk::Instance,

    pub(crate) instance_fn_1_0: vk::InstanceFnV1_0,
    pub(crate) instance_fn_1_1: vk::InstanceFnV1_1,
    pub(crate) instance_fn_1_3: vk::InstanceFnV1_3,
}

impl Instance {
    pub unsafe fn load(static_fn: &vk::StaticFn, instance: vk::Instance) -> Self {
<<<<<<< HEAD
        let load_fn = |name: &ffi::CStr| {
            mem::transmute((static_fn.get_instance_proc_addr)(instance, name.as_ptr()))
        };
=======
        Self::load_with(
            |name| mem::transmute((static_fn.get_instance_proc_addr)(instance, name.as_ptr())),
            instance,
        )
    }
>>>>>>> 2cd465fb

    pub unsafe fn load_with(
        mut load_fn: impl FnMut(&ffi::CStr) -> *const ffi::c_void,
        instance: vk::Instance,
    ) -> Self {
        Self::from_parts_1_3(
            instance,
            vk::InstanceFnV1_0::load(&mut load_fn),
            vk::InstanceFnV1_1::load(&mut load_fn),
            vk::InstanceFnV1_3::load(&mut load_fn),
        )
    }

    #[inline]
    pub fn from_parts_1_3(
        handle: vk::Instance,
        instance_fn_1_0: vk::InstanceFnV1_0,
        instance_fn_1_1: vk::InstanceFnV1_1,
        instance_fn_1_3: vk::InstanceFnV1_3,
    ) -> Self {
        Self {
            handle,

            instance_fn_1_0,
            instance_fn_1_1,
            instance_fn_1_3,
        }
    }

    #[inline]
    pub fn handle(&self) -> vk::Instance {
        self.handle
    }
}

/// Vulkan core 1.3
impl Instance {
    #[inline]
    pub fn fp_v1_3(&self) -> &vk::InstanceFnV1_3 {
        &self.instance_fn_1_3
    }

    /// Retrieve the number of elements to pass to [`get_physical_device_tool_properties()`][Self::get_physical_device_tool_properties()]
    #[inline]
    pub unsafe fn get_physical_device_tool_properties_len(
        &self,
        physical_device: vk::PhysicalDevice,
    ) -> VkResult<usize> {
        let mut count = mem::MaybeUninit::uninit();
        (self.instance_fn_1_3.get_physical_device_tool_properties)(
            physical_device,
            count.as_mut_ptr(),
            ptr::null_mut(),
        )
        .assume_init_on_success(count)
        .map(|c| c as usize)
    }

    /// <https://registry.khronos.org/vulkan/specs/1.3-extensions/man/html/vkGetPhysicalDeviceToolProperties.html>
    ///
    /// Call [`get_physical_device_tool_properties_len()`][Self::get_physical_device_tool_properties_len()] to query the number of elements to pass to `out`.
    /// Be sure to [`Default::default()`]-initialize these elements and optionally set their `p_next` pointer.
    #[inline]
    pub unsafe fn get_physical_device_tool_properties(
        &self,
        physical_device: vk::PhysicalDevice,
        out: &mut [vk::PhysicalDeviceToolProperties<'_>],
    ) -> VkResult<()> {
        let mut count = out.len() as u32;
        (self.instance_fn_1_3.get_physical_device_tool_properties)(
            physical_device,
            &mut count,
            out.as_mut_ptr(),
        )
        .result()?;
        assert_eq!(count as usize, out.len());
        Ok(())
    }
}

/// Vulkan core 1.1
impl Instance {
    #[inline]
    pub fn fp_v1_1(&self) -> &vk::InstanceFnV1_1 {
        &self.instance_fn_1_1
    }

    /// Retrieve the number of elements to pass to [`enumerate_physical_device_groups()`][Self::enumerate_physical_device_groups()]
    #[inline]
    pub unsafe fn enumerate_physical_device_groups_len(&self) -> VkResult<usize> {
        let mut group_count = mem::MaybeUninit::uninit();
        (self.instance_fn_1_1.enumerate_physical_device_groups)(
            self.handle(),
            group_count.as_mut_ptr(),
            ptr::null_mut(),
        )
        .assume_init_on_success(group_count)
        .map(|c| c as usize)
    }

    /// <https://registry.khronos.org/vulkan/specs/1.3-extensions/man/html/vkEnumeratePhysicalDeviceGroups.html>
    ///
    /// Call [`enumerate_physical_device_groups_len()`][Self::enumerate_physical_device_groups_len()] to query the number of elements to pass to `out`.
    /// Be sure to [`Default::default()`]-initialize these elements and optionally set their `p_next` pointer.
    #[inline]
    pub unsafe fn enumerate_physical_device_groups(
        &self,
        out: &mut [vk::PhysicalDeviceGroupProperties<'_>],
    ) -> VkResult<()> {
        let mut count = out.len() as u32;
        (self.instance_fn_1_1.enumerate_physical_device_groups)(
            self.handle(),
            &mut count,
            out.as_mut_ptr(),
        )
        .result()?;
        assert_eq!(count as usize, out.len());
        Ok(())
    }

    /// <https://registry.khronos.org/vulkan/specs/1.3-extensions/man/html/vkGetPhysicalDeviceFeatures2.html>
    #[inline]
    pub unsafe fn get_physical_device_features2(
        &self,
        physical_device: vk::PhysicalDevice,
        features: &mut vk::PhysicalDeviceFeatures2<'_>,
    ) {
        (self.instance_fn_1_1.get_physical_device_features2)(physical_device, features);
    }

    /// <https://registry.khronos.org/vulkan/specs/1.3-extensions/man/html/vkGetPhysicalDeviceProperties2.html>
    #[inline]
    pub unsafe fn get_physical_device_properties2(
        &self,
        physical_device: vk::PhysicalDevice,
        prop: &mut vk::PhysicalDeviceProperties2<'_>,
    ) {
        (self.instance_fn_1_1.get_physical_device_properties2)(physical_device, prop);
    }

    /// <https://registry.khronos.org/vulkan/specs/1.3-extensions/man/html/vkGetPhysicalDeviceFormatProperties2.html>
    #[inline]
    pub unsafe fn get_physical_device_format_properties2(
        &self,
        physical_device: vk::PhysicalDevice,
        format: vk::Format,
        out: &mut vk::FormatProperties2<'_>,
    ) {
        (self.instance_fn_1_1.get_physical_device_format_properties2)(physical_device, format, out);
    }

    /// <https://registry.khronos.org/vulkan/specs/1.3-extensions/man/html/vkGetPhysicalDeviceImageFormatProperties2.html>
    #[inline]
    pub unsafe fn get_physical_device_image_format_properties2(
        &self,
        physical_device: vk::PhysicalDevice,
        format_info: &vk::PhysicalDeviceImageFormatInfo2<'_>,
        image_format_prop: &mut vk::ImageFormatProperties2<'_>,
    ) -> VkResult<()> {
        (self
            .instance_fn_1_1
            .get_physical_device_image_format_properties2)(
            physical_device,
            format_info,
            image_format_prop,
        )
        .result()
    }

    /// Retrieve the number of elements to pass to [`get_physical_device_queue_family_properties2()`][Self::get_physical_device_queue_family_properties2()]
    #[inline]
    pub unsafe fn get_physical_device_queue_family_properties2_len(
        &self,
        physical_device: vk::PhysicalDevice,
    ) -> usize {
        let mut queue_count = mem::MaybeUninit::uninit();
        (self
            .instance_fn_1_1
            .get_physical_device_queue_family_properties2)(
            physical_device,
            queue_count.as_mut_ptr(),
            ptr::null_mut(),
        );
        queue_count.assume_init() as usize
    }

    /// <https://registry.khronos.org/vulkan/specs/1.3-extensions/man/html/vkGetPhysicalDeviceQueueFamilyProperties2.html>
    ///
    /// Call [`get_physical_device_queue_family_properties2_len()`][Self::get_physical_device_queue_family_properties2_len()] to query the number of elements to pass to `out`.
    /// Be sure to [`Default::default()`]-initialize these elements and optionally set their `p_next` pointer.
    #[inline]
    pub unsafe fn get_physical_device_queue_family_properties2(
        &self,
        physical_device: vk::PhysicalDevice,
        out: &mut [vk::QueueFamilyProperties2<'_>],
    ) {
        let mut count = out.len() as u32;
        (self
            .instance_fn_1_1
            .get_physical_device_queue_family_properties2)(
            physical_device,
            &mut count,
            out.as_mut_ptr(),
        );
        assert_eq!(count as usize, out.len());
    }

    /// <https://registry.khronos.org/vulkan/specs/1.3-extensions/man/html/vkGetPhysicalDeviceMemoryProperties2.html>
    #[inline]
    pub unsafe fn get_physical_device_memory_properties2(
        &self,
        physical_device: vk::PhysicalDevice,
        out: &mut vk::PhysicalDeviceMemoryProperties2<'_>,
    ) {
        (self.instance_fn_1_1.get_physical_device_memory_properties2)(physical_device, out);
    }

    /// Retrieve the number of elements to pass to [`get_physical_device_sparse_image_format_properties2()`][Self::get_physical_device_sparse_image_format_properties2()]
    #[inline]
    pub unsafe fn get_physical_device_sparse_image_format_properties2_len(
        &self,
        physical_device: vk::PhysicalDevice,
        format_info: &vk::PhysicalDeviceSparseImageFormatInfo2<'_>,
    ) -> usize {
        let mut format_count = mem::MaybeUninit::uninit();
        (self
            .instance_fn_1_1
            .get_physical_device_sparse_image_format_properties2)(
            physical_device,
            format_info,
            format_count.as_mut_ptr(),
            ptr::null_mut(),
        );
        format_count.assume_init() as usize
    }

    /// <https://registry.khronos.org/vulkan/specs/1.3-extensions/man/html/vkGetPhysicalDeviceSparseImageFormatProperties2.html>
    ///
    /// Call [`get_physical_device_sparse_image_format_properties2_len()`][Self::get_physical_device_sparse_image_format_properties2_len()] to query the number of elements to pass to `out`.
    /// Be sure to [`Default::default()`]-initialize these elements and optionally set their `p_next` pointer.
    #[inline]
    pub unsafe fn get_physical_device_sparse_image_format_properties2(
        &self,
        physical_device: vk::PhysicalDevice,
        format_info: &vk::PhysicalDeviceSparseImageFormatInfo2<'_>,
        out: &mut [vk::SparseImageFormatProperties2<'_>],
    ) {
        let mut count = out.len() as u32;
        (self
            .instance_fn_1_1
            .get_physical_device_sparse_image_format_properties2)(
            physical_device,
            format_info,
            &mut count,
            out.as_mut_ptr(),
        );
        assert_eq!(count as usize, out.len());
    }

    /// <https://registry.khronos.org/vulkan/specs/1.3-extensions/man/html/vkGetPhysicalDeviceExternalBufferProperties.html>
    #[inline]
    pub unsafe fn get_physical_device_external_buffer_properties(
        &self,
        physical_device: vk::PhysicalDevice,
        external_buffer_info: &vk::PhysicalDeviceExternalBufferInfo<'_>,
        out: &mut vk::ExternalBufferProperties<'_>,
    ) {
        (self
            .instance_fn_1_1
            .get_physical_device_external_buffer_properties)(
            physical_device,
            external_buffer_info,
            out,
        );
    }

    /// <https://registry.khronos.org/vulkan/specs/1.3-extensions/man/html/vkGetPhysicalDeviceExternalFenceProperties.html>
    #[inline]
    pub unsafe fn get_physical_device_external_fence_properties(
        &self,
        physical_device: vk::PhysicalDevice,
        external_fence_info: &vk::PhysicalDeviceExternalFenceInfo<'_>,
        out: &mut vk::ExternalFenceProperties<'_>,
    ) {
        (self
            .instance_fn_1_1
            .get_physical_device_external_fence_properties)(
            physical_device,
            external_fence_info,
            out,
        );
    }

    /// <https://registry.khronos.org/vulkan/specs/1.3-extensions/man/html/vkGetPhysicalDeviceExternalSemaphoreProperties.html>
    #[inline]
    pub unsafe fn get_physical_device_external_semaphore_properties(
        &self,
        physical_device: vk::PhysicalDevice,
        external_semaphore_info: &vk::PhysicalDeviceExternalSemaphoreInfo<'_>,
        out: &mut vk::ExternalSemaphoreProperties<'_>,
    ) {
        (self
            .instance_fn_1_1
            .get_physical_device_external_semaphore_properties)(
            physical_device,
            external_semaphore_info,
            out,
        );
    }
}

/// Vulkan core 1.0
impl Instance {
    #[inline]
    pub fn fp_v1_0(&self) -> &vk::InstanceFnV1_0 {
        &self.instance_fn_1_0
    }

    /// <https://registry.khronos.org/vulkan/specs/1.3-extensions/man/html/vkCreateDevice.html>
    ///
    /// # Safety
    ///
    /// There is a [parent/child relation] between [`Instance`] and the resulting [`Device`].  The
    /// application must not [destroy][Instance::destroy_instance()] the parent [`Instance`] object
    /// before first [destroying][Device::destroy_device()] the returned [`Device`] child object.
    /// [`Device`] does _not_ implement [drop][drop()] semantics and can only be destroyed via
    /// [`destroy_device()`][Device::destroy_device()].
    ///
    /// See the [`Entry::create_instance()`] documentation for more destruction ordering rules on
    /// [`Instance`].
    ///
    /// [parent/child relation]: https://registry.khronos.org/vulkan/specs/1.3-extensions/html/vkspec.html#fundamentals-objectmodel-lifetime
    #[inline]
    pub unsafe fn create_device(
        &self,
        physical_device: vk::PhysicalDevice,
        create_info: &vk::DeviceCreateInfo<'_>,
        allocation_callbacks: Option<&vk::AllocationCallbacks<'_>>,
    ) -> VkResult<Device> {
        let mut device = mem::MaybeUninit::uninit();
        let device = (self.instance_fn_1_0.create_device)(
            physical_device,
            create_info,
            allocation_callbacks.as_raw_ptr(),
            device.as_mut_ptr(),
        )
        .assume_init_on_success(device)?;
        Ok(Device::load(&self.instance_fn_1_0, device))
    }

    /// <https://registry.khronos.org/vulkan/specs/1.3-extensions/man/html/vkGetDeviceProcAddr.html>
    #[inline]
    pub unsafe fn get_device_proc_addr(
        &self,
        device: vk::Device,
        p_name: *const ffi::c_char,
    ) -> vk::PFN_vkVoidFunction {
        (self.instance_fn_1_0.get_device_proc_addr)(device, p_name)
    }

    /// <https://registry.khronos.org/vulkan/specs/1.3-extensions/man/html/vkDestroyInstance.html>
    #[inline]
    pub unsafe fn destroy_instance(
        &self,
        allocation_callbacks: Option<&vk::AllocationCallbacks<'_>>,
    ) {
        (self.instance_fn_1_0.destroy_instance)(self.handle(), allocation_callbacks.as_raw_ptr());
    }

    /// <https://registry.khronos.org/vulkan/specs/1.3-extensions/man/html/vkGetPhysicalDeviceFormatProperties.html>
    #[inline]
    pub unsafe fn get_physical_device_format_properties(
        &self,
        physical_device: vk::PhysicalDevice,
        format: vk::Format,
    ) -> vk::FormatProperties {
        let mut format_prop = mem::MaybeUninit::uninit();
        (self.instance_fn_1_0.get_physical_device_format_properties)(
            physical_device,
            format,
            format_prop.as_mut_ptr(),
        );
        format_prop.assume_init()
    }

    /// <https://registry.khronos.org/vulkan/specs/1.3-extensions/man/html/vkGetPhysicalDeviceImageFormatProperties.html>
    #[inline]
    pub unsafe fn get_physical_device_image_format_properties(
        &self,
        physical_device: vk::PhysicalDevice,
        format: vk::Format,
        typ: vk::ImageType,
        tiling: vk::ImageTiling,
        usage: vk::ImageUsageFlags,
        flags: vk::ImageCreateFlags,
    ) -> VkResult<vk::ImageFormatProperties> {
        let mut image_format_prop = mem::MaybeUninit::uninit();
        (self
            .instance_fn_1_0
            .get_physical_device_image_format_properties)(
            physical_device,
            format,
            typ,
            tiling,
            usage,
            flags,
            image_format_prop.as_mut_ptr(),
        )
        .assume_init_on_success(image_format_prop)
    }

    /// <https://registry.khronos.org/vulkan/specs/1.3-extensions/man/html/vkGetPhysicalDeviceMemoryProperties.html>
    #[inline]
    pub unsafe fn get_physical_device_memory_properties(
        &self,
        physical_device: vk::PhysicalDevice,
    ) -> vk::PhysicalDeviceMemoryProperties {
        let mut memory_prop = mem::MaybeUninit::uninit();
        (self.instance_fn_1_0.get_physical_device_memory_properties)(
            physical_device,
            memory_prop.as_mut_ptr(),
        );
        memory_prop.assume_init()
    }

    /// <https://registry.khronos.org/vulkan/specs/1.3-extensions/man/html/vkGetPhysicalDeviceProperties.html>
    #[inline]
    pub unsafe fn get_physical_device_properties(
        &self,
        physical_device: vk::PhysicalDevice,
    ) -> vk::PhysicalDeviceProperties {
        let mut prop = mem::MaybeUninit::uninit();
        (self.instance_fn_1_0.get_physical_device_properties)(physical_device, prop.as_mut_ptr());
        prop.assume_init()
    }

    /// <https://registry.khronos.org/vulkan/specs/1.3-extensions/man/html/vkGetPhysicalDeviceQueueFamilyProperties.html>
    #[inline]
    pub unsafe fn get_physical_device_queue_family_properties(
        &self,
        physical_device: vk::PhysicalDevice,
    ) -> Vec<vk::QueueFamilyProperties> {
        read_into_uninitialized_vector(|count, data| {
            (self
                .instance_fn_1_0
                .get_physical_device_queue_family_properties)(
                physical_device, count, data
            );
            vk::Result::SUCCESS
        })
        // The closure always returns SUCCESS
        .unwrap()
    }

    /// <https://registry.khronos.org/vulkan/specs/1.3-extensions/man/html/vkGetPhysicalDeviceFeatures.html>
    #[inline]
    pub unsafe fn get_physical_device_features(
        &self,
        physical_device: vk::PhysicalDevice,
    ) -> vk::PhysicalDeviceFeatures {
        let mut prop = mem::MaybeUninit::uninit();
        (self.instance_fn_1_0.get_physical_device_features)(physical_device, prop.as_mut_ptr());
        prop.assume_init()
    }

    /// <https://registry.khronos.org/vulkan/specs/1.3-extensions/man/html/vkEnumeratePhysicalDevices.html>
    #[inline]
    pub unsafe fn enumerate_physical_devices(&self) -> VkResult<Vec<vk::PhysicalDevice>> {
        read_into_uninitialized_vector(|count, data| {
            (self.instance_fn_1_0.enumerate_physical_devices)(self.handle(), count, data)
        })
    }

    /// <https://registry.khronos.org/vulkan/specs/1.3-extensions/man/html/vkEnumerateDeviceExtensionProperties.html>
    #[inline]
    pub unsafe fn enumerate_device_extension_properties(
        &self,
        device: vk::PhysicalDevice,
    ) -> VkResult<Vec<vk::ExtensionProperties>> {
        read_into_uninitialized_vector(|count, data| {
            (self.instance_fn_1_0.enumerate_device_extension_properties)(
                device,
                ptr::null(),
                count,
                data,
            )
        })
    }

    /// <https://registry.khronos.org/vulkan/specs/1.3-extensions/man/html/vkEnumerateDeviceLayerProperties.html>
    #[inline]
    pub unsafe fn enumerate_device_layer_properties(
        &self,
        device: vk::PhysicalDevice,
    ) -> VkResult<Vec<vk::LayerProperties>> {
        read_into_uninitialized_vector(|count, data| {
            (self.instance_fn_1_0.enumerate_device_layer_properties)(device, count, data)
        })
    }

    /// <https://registry.khronos.org/vulkan/specs/1.3-extensions/man/html/vkGetPhysicalDeviceSparseImageFormatProperties.html>
    #[inline]
    pub unsafe fn get_physical_device_sparse_image_format_properties(
        &self,
        physical_device: vk::PhysicalDevice,
        format: vk::Format,
        typ: vk::ImageType,
        samples: vk::SampleCountFlags,
        usage: vk::ImageUsageFlags,
        tiling: vk::ImageTiling,
    ) -> Vec<vk::SparseImageFormatProperties> {
        read_into_uninitialized_vector(|count, data| {
            (self
                .instance_fn_1_0
                .get_physical_device_sparse_image_format_properties)(
                physical_device,
                format,
                typ,
                samples,
                usage,
                tiling,
                count,
                data,
            );
            vk::Result::SUCCESS
        })
        // The closure always returns SUCCESS
        .unwrap()
    }
}<|MERGE_RESOLUTION|>--- conflicted
+++ resolved
@@ -4,16 +4,10 @@
 use crate::prelude::*;
 use crate::vk;
 use crate::RawPtr;
-<<<<<<< HEAD
 use alloc::vec::Vec;
 use core::ffi;
 use core::mem;
 use core::ptr;
-=======
-use core::ffi;
-use std::mem;
-use std::ptr;
->>>>>>> 2cd465fb
 
 /// <https://registry.khronos.org/vulkan/specs/1.3-extensions/man/html/VkInstance.html>
 #[derive(Clone)]
@@ -27,17 +21,11 @@
 
 impl Instance {
     pub unsafe fn load(static_fn: &vk::StaticFn, instance: vk::Instance) -> Self {
-<<<<<<< HEAD
-        let load_fn = |name: &ffi::CStr| {
-            mem::transmute((static_fn.get_instance_proc_addr)(instance, name.as_ptr()))
-        };
-=======
         Self::load_with(
             |name| mem::transmute((static_fn.get_instance_proc_addr)(instance, name.as_ptr())),
             instance,
         )
     }
->>>>>>> 2cd465fb
 
     pub unsafe fn load_with(
         mut load_fn: impl FnMut(&ffi::CStr) -> *const ffi::c_void,
