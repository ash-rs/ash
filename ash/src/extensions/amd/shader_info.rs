--- conflicted
+++ resolved
@@ -44,11 +44,7 @@
             vk::ShaderInfoTypeAMD::STATISTICS => {
                 let mut statistics_info = mem::MaybeUninit::<vk::ShaderStatisticsInfoAMD>::uninit();
                 load_data(
-<<<<<<< HEAD
-                    &mut core::mem::size_of_val(&statistics_info),
-=======
                     &mut mem::size_of_val(&statistics_info),
->>>>>>> 914c9118
                     statistics_info.as_mut_ptr().cast(),
                 )
                 .result()?;
