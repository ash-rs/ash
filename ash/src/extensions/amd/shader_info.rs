--- conflicted
+++ resolved
@@ -2,17 +2,11 @@
 
 use crate::prelude::*;
 use crate::vk;
-<<<<<<< HEAD
-use crate::{Device, Instance};
 use alloc::vec::Vec;
 use core::ffi;
 use core::mem;
-=======
-use std::ffi::CStr;
-use std::mem;
->>>>>>> 2cd465fb
 
-pub const NAME: &CStr = vk::amd::shader_info::NAME;
+pub const NAME: &ffi::CStr = vk::amd::shader_info::NAME;
 
 #[derive(Clone)]
 pub struct Device {
@@ -73,11 +67,6 @@
         }
     }
 
-<<<<<<< HEAD
-    pub const NAME: &'static ffi::CStr = vk::AmdShaderInfoFn::NAME;
-
-=======
->>>>>>> 2cd465fb
     #[inline]
     pub fn fp(&self) -> &vk::amd::shader_info::DeviceFn {
         &self.fp
