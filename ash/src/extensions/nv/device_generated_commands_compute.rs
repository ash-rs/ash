--- conflicted
+++ resolved
@@ -1,16 +1,10 @@
 //! <https://registry.khronos.org/vulkan/specs/1.3-extensions/man/html/VK_NV_device_generated_commands_compute.html>
 
 use crate::vk;
-<<<<<<< HEAD
-use crate::{Device, Instance};
 use core::ffi;
 use core::mem;
-=======
-use std::ffi::CStr;
-use std::mem;
->>>>>>> 2cd465fb
 
-pub const NAME: &CStr = vk::nv::device_generated_commands_compute::NAME;
+pub const NAME: &ffi::CStr = vk::nv::device_generated_commands_compute::NAME;
 
 #[derive(Clone)]
 pub struct Device {
@@ -65,11 +59,6 @@
         (self.fp.get_pipeline_indirect_device_address_nv)(self.handle, info)
     }
 
-<<<<<<< HEAD
-    pub const NAME: &'static ffi::CStr = vk::NvDeviceGeneratedCommandsComputeFn::NAME;
-
-=======
->>>>>>> 2cd465fb
     #[inline]
     pub fn fp(&self) -> &vk::nv::device_generated_commands_compute::DeviceFn {
         &self.fp
