--- conflicted
+++ resolved
@@ -1,14 +1,9 @@
 use crate::prelude::*;
 use crate::vk;
 use crate::{Entry, Instance};
-<<<<<<< HEAD
 use core::ffi::CStr;
 use core::mem;
-=======
-use std::ffi::CStr;
-use std::mem;
-use std::ptr;
->>>>>>> 914c9118
+use core::ptr;
 
 /// <https://www.khronos.org/registry/vulkan/specs/1.3-extensions/man/html/VK_NV_coverage_reduction_mode.html>
 #[derive(Clone)]
@@ -36,11 +31,7 @@
             .get_physical_device_supported_framebuffer_mixed_samples_combinations_nv)(
             physical_device,
             count.as_mut_ptr(),
-<<<<<<< HEAD
-            core::ptr::null_mut(),
-=======
             ptr::null_mut(),
->>>>>>> 914c9118
         )
         .assume_init_on_success(count)
         .map(|c| c as usize)
