--- conflicted
+++ resolved
@@ -13,11 +13,7 @@
 }
 
 impl RayTracing {
-<<<<<<< HEAD
     pub fn new(instance: &Instance, device: &Device) -> RayTracing {
-=======
-    pub fn new<I: InstanceV1_0, D: DeviceV1_0>(instance: &I, device: &D) -> Self {
->>>>>>> 3fe13faf
         let ray_tracing_fn = vk::NvRayTracingFn::load(|name| unsafe {
             mem::transmute(instance.get_device_proc_addr(device.handle(), name.as_ptr()))
         });
