--- conflicted
+++ resolved
@@ -12,11 +12,7 @@
 }
 
 impl DebugUtils {
-<<<<<<< HEAD
     pub fn new<L>(entry: &EntryCustom<L>, instance: &Instance) -> DebugUtils {
-=======
-    pub fn new<E: EntryV1_0, I: InstanceV1_0>(entry: &E, instance: &I) -> Self {
->>>>>>> 3fe13faf
         let debug_utils_fn = vk::ExtDebugUtilsFn::load(|name| unsafe {
             mem::transmute(entry.get_instance_proc_addr(instance.handle(), name.as_ptr()))
         });
