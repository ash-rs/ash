--- conflicted
+++ resolved
@@ -1,17 +1,12 @@
 //! <https://registry.khronos.org/vulkan/specs/1.3-extensions/man/html/VK_EXT_debug_utils.html>
 
 use crate::prelude::*;
-use crate::{vk, RawPtr};
-<<<<<<< HEAD
-use crate::{Entry, Instance};
+use crate::vk;
+use crate::RawPtr;
 use core::ffi;
 use core::mem;
-=======
-use std::ffi::CStr;
-use std::mem;
->>>>>>> 2cd465fb
 
-pub const NAME: &CStr = vk::ext::debug_utils::NAME;
+pub const NAME: &ffi::CStr = vk::ext::debug_utils::NAME;
 
 /// High-level device function wrapper
 #[derive(Clone)]
@@ -169,11 +164,6 @@
         );
     }
 
-<<<<<<< HEAD
-    pub const NAME: &'static ffi::CStr = vk::ExtDebugUtilsFn::NAME;
-
-=======
->>>>>>> 2cd465fb
     #[inline]
     pub fn fp(&self) -> &vk::ext::debug_utils::InstanceFn {
         &self.fp
