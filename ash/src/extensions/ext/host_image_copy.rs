//! <https://registry.khronos.org/vulkan/specs/1.3-extensions/man/html/VK_EXT_host_image_copy.html>

#[cfg(doc)]
use super::{super::khr::maintenance5, image_compression_control};
use crate::prelude::*;
use crate::vk;
<<<<<<< HEAD
use crate::{Device, Instance};
use core::ffi;
use core::mem;
=======
use std::ffi::CStr;
use std::mem;
>>>>>>> 2cd465fb

pub const NAME: &CStr = vk::ext::host_image_copy::NAME;

#[derive(Clone)]
pub struct Device {
    handle: vk::Device,
    fp: vk::ext::host_image_copy::DeviceFn,
}

impl Device {
    pub fn new(instance: &crate::Instance, device: &crate::Device) -> Self {
        let handle = device.handle();
        let fp = vk::ext::host_image_copy::DeviceFn::load(|name| unsafe {
            mem::transmute(instance.get_device_proc_addr(handle, name.as_ptr()))
        });
        Self { handle, fp }
    }

    /// <https://registry.khronos.org/vulkan/specs/1.3-extensions/man/html/vkCopyMemoryToImageEXT.html>
    #[inline]
    pub unsafe fn copy_memory_to_image(
        &self,
        copy_memory_to_image_info: &vk::CopyMemoryToImageInfoEXT<'_>,
    ) -> VkResult<()> {
        (self.fp.copy_memory_to_image_ext)(self.handle, copy_memory_to_image_info).result()
    }

    /// <https://registry.khronos.org/vulkan/specs/1.3-extensions/man/html/vkCopyImageToMemoryEXT.html>
    #[inline]
    pub unsafe fn copy_image_to_memory(
        &self,
        copy_image_to_memory_info: &vk::CopyImageToMemoryInfoEXT<'_>,
    ) -> VkResult<()> {
        (self.fp.copy_image_to_memory_ext)(self.handle, copy_image_to_memory_info).result()
    }

    /// <https://registry.khronos.org/vulkan/specs/1.3-extensions/man/html/vkCopyImageToImageEXT.html>
    #[inline]
    pub unsafe fn copy_image_to_image(
        &self,
        copy_image_to_image_info: &vk::CopyImageToImageInfoEXT<'_>,
    ) -> VkResult<()> {
        (self.fp.copy_image_to_image_ext)(self.handle, copy_image_to_image_info).result()
    }

    /// <https://registry.khronos.org/vulkan/specs/1.3-extensions/man/html/vkTransitionImageLayoutEXT.html>
    #[inline]
    pub unsafe fn transition_image_layout(
        &self,
        transitions: &[vk::HostImageLayoutTransitionInfoEXT<'_>],
    ) -> VkResult<()> {
        (self.fp.transition_image_layout_ext)(
            self.handle,
            transitions.len() as u32,
            transitions.as_ptr(),
        )
        .result()
    }

    /// <https://registry.khronos.org/vulkan/specs/1.3-extensions/man/html/vkGetImageSubresourceLayout2EXT.html>
    ///
    /// Also available as [`maintenance5::Device::get_image_subresource_layout2()`]
    /// when [`VK_KHR_maintenance5`] is enabled.
    ///
    /// Also available as [`image_compression_control::Device::get_image_subresource_layout2()`]
    /// when [`VK_EXT_image_compression_control`] is enabled.
    ///
    /// [`VK_KHR_maintenance5`]: https://registry.khronos.org/vulkan/specs/1.3-extensions/man/html/VK_KHR_maintenance5.html
    /// [`VK_EXT_image_compression_control`]: https://registry.khronos.org/vulkan/specs/1.3-extensions/man/html/VK_EXT_image_compression_control.html
    #[inline]
    pub unsafe fn get_image_subresource_layout2(
        &self,
        image: vk::Image,
        subresource: &vk::ImageSubresource2EXT<'_>,
        layout: &mut vk::SubresourceLayout2EXT<'_>,
    ) {
        (self.fp.get_image_subresource_layout2_ext)(self.handle, image, subresource, layout)
    }

<<<<<<< HEAD
    pub const NAME: &'static ffi::CStr = vk::ExtHostImageCopyFn::NAME;

=======
>>>>>>> 2cd465fb
    #[inline]
    pub fn fp(&self) -> &vk::ext::host_image_copy::DeviceFn {
        &self.fp
    }

    #[inline]
    pub fn device(&self) -> vk::Device {
        self.handle
    }
}<|MERGE_RESOLUTION|>--- conflicted
+++ resolved
@@ -4,16 +4,10 @@
 use super::{super::khr::maintenance5, image_compression_control};
 use crate::prelude::*;
 use crate::vk;
-<<<<<<< HEAD
-use crate::{Device, Instance};
 use core::ffi;
 use core::mem;
-=======
-use std::ffi::CStr;
-use std::mem;
->>>>>>> 2cd465fb
 
-pub const NAME: &CStr = vk::ext::host_image_copy::NAME;
+pub const NAME: &ffi::CStr = vk::ext::host_image_copy::NAME;
 
 #[derive(Clone)]
 pub struct Device {
@@ -91,11 +85,6 @@
         (self.fp.get_image_subresource_layout2_ext)(self.handle, image, subresource, layout)
     }
 
-<<<<<<< HEAD
-    pub const NAME: &'static ffi::CStr = vk::ExtHostImageCopyFn::NAME;
-
-=======
->>>>>>> 2cd465fb
     #[inline]
     pub fn fp(&self) -> &vk::ext::host_image_copy::DeviceFn {
         &self.fp
