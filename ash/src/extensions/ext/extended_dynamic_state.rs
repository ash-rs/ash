--- conflicted
+++ resolved
@@ -1,18 +1,11 @@
 //! <https://registry.khronos.org/vulkan/specs/1.3-extensions/man/html/VK_EXT_extended_dynamic_state.html>
 
 use crate::vk;
-<<<<<<< HEAD
-use crate::{Device, Instance};
 use core::ffi;
 use core::mem;
 use core::ptr;
-=======
-use std::ffi::CStr;
-use std::mem;
-use std::ptr;
->>>>>>> 2cd465fb
 
-pub const NAME: &CStr = vk::ext::extended_dynamic_state::NAME;
+pub const NAME: &ffi::CStr = vk::ext::extended_dynamic_state::NAME;
 
 #[derive(Clone)]
 pub struct Device {
@@ -194,11 +187,6 @@
         )
     }
 
-<<<<<<< HEAD
-    pub const NAME: &'static ffi::CStr = vk::ExtExtendedDynamicStateFn::NAME;
-
-=======
->>>>>>> 2cd465fb
     #[inline]
     pub fn fp(&self) -> &vk::ext::extended_dynamic_state::DeviceFn {
         &self.fp
