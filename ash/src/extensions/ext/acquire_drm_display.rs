//! <https://registry.khronos.org/vulkan/specs/1.3-extensions/man/html/VK_EXT_acquire_drm_display.html>

use crate::prelude::*;
use crate::vk;
<<<<<<< HEAD
use crate::{Entry, Instance};
use core::ffi;
use core::mem;
=======
use std::ffi::CStr;
use std::mem;
>>>>>>> 2cd465fb

pub const NAME: &CStr = vk::ext::acquire_drm_display::NAME;

#[derive(Clone)]
pub struct Instance {
    fp: vk::ext::acquire_drm_display::InstanceFn,
}

impl Instance {
    pub fn new(entry: &crate::Entry, instance: &crate::Instance) -> Self {
        let handle = instance.handle();
        let fp = vk::ext::acquire_drm_display::InstanceFn::load(|name| unsafe {
            mem::transmute(entry.get_instance_proc_addr(handle, name.as_ptr()))
        });
        Self { fp }
    }

    /// <https://registry.khronos.org/vulkan/specs/1.3-extensions/man/html/vkAcquireDrmDisplayEXT.html>
    #[inline]
    pub unsafe fn acquire_drm_display(
        &self,
        physical_device: vk::PhysicalDevice,
        drm_fd: i32,
        display: vk::DisplayKHR,
    ) -> VkResult<()> {
        (self.fp.acquire_drm_display_ext)(physical_device, drm_fd, display).result()
    }

    /// <https://registry.khronos.org/vulkan/specs/1.3-extensions/man/html/vkGetDrmDisplayEXT.html>
    #[inline]
    pub unsafe fn get_drm_display(
        &self,
        physical_device: vk::PhysicalDevice,
        drm_fd: i32,
        connector_id: u32,
    ) -> VkResult<vk::DisplayKHR> {
        let mut display = mem::MaybeUninit::uninit();
        (self.fp.get_drm_display_ext)(physical_device, drm_fd, connector_id, display.as_mut_ptr())
            .assume_init_on_success(display)
    }

<<<<<<< HEAD
    pub const NAME: &'static ffi::CStr = vk::ExtAcquireDrmDisplayFn::NAME;

=======
>>>>>>> 2cd465fb
    #[inline]
    pub fn fp(&self) -> &vk::ext::acquire_drm_display::InstanceFn {
        &self.fp
    }
}<|MERGE_RESOLUTION|>--- conflicted
+++ resolved
@@ -2,16 +2,10 @@
 
 use crate::prelude::*;
 use crate::vk;
-<<<<<<< HEAD
-use crate::{Entry, Instance};
 use core::ffi;
 use core::mem;
-=======
-use std::ffi::CStr;
-use std::mem;
->>>>>>> 2cd465fb
 
-pub const NAME: &CStr = vk::ext::acquire_drm_display::NAME;
+pub const NAME: &ffi::CStr = vk::ext::acquire_drm_display::NAME;
 
 #[derive(Clone)]
 pub struct Instance {
@@ -51,11 +45,6 @@
             .assume_init_on_success(display)
     }
 
-<<<<<<< HEAD
-    pub const NAME: &'static ffi::CStr = vk::ExtAcquireDrmDisplayFn::NAME;
-
-=======
->>>>>>> 2cd465fb
     #[inline]
     pub fn fp(&self) -> &vk::ext::acquire_drm_display::InstanceFn {
         &self.fp
