--- conflicted
+++ resolved
@@ -2,17 +2,11 @@
 
 use crate::prelude::*;
 use crate::vk;
-<<<<<<< HEAD
-use crate::{Device, Instance};
 use alloc::vec::Vec;
 use core::ffi;
 use core::mem;
-=======
-use std::ffi::CStr;
-use std::mem;
->>>>>>> 2cd465fb
 
-pub const NAME: &CStr = vk::ext::full_screen_exclusive::NAME;
+pub const NAME: &ffi::CStr = vk::ext::full_screen_exclusive::NAME;
 
 /// High-level device function wrapper
 #[derive(Clone)]
@@ -63,11 +57,6 @@
         .assume_init_on_success(present_modes)
     }
 
-<<<<<<< HEAD
-    pub const NAME: &'static ffi::CStr = vk::ExtFullScreenExclusiveFn::NAME;
-
-=======
->>>>>>> 2cd465fb
     #[inline]
     pub fn fp(&self) -> &vk::ext::full_screen_exclusive::DeviceFn {
         &self.fp
