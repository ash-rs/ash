--- conflicted
+++ resolved
@@ -13,11 +13,7 @@
 }
 
 impl FullScreenExclusive {
-<<<<<<< HEAD
     pub fn new(instance: &Instance, device: &Device) -> FullScreenExclusive {
-=======
-    pub fn new<I: InstanceV1_0, D: DeviceV1_0>(instance: &I, device: &D) -> Self {
->>>>>>> 3fe13faf
         let full_screen_exclusive_fn = vk::ExtFullScreenExclusiveFn::load(|name| unsafe {
             mem::transmute(instance.get_device_proc_addr(device.handle(), name.as_ptr()))
         });
