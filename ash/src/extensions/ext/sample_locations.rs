//! <https://registry.khronos.org/vulkan/specs/1.3-extensions/man/html/VK_EXT_sample_locations.html>

use crate::vk;
<<<<<<< HEAD
use crate::{Entry, Instance};
use core::ffi;
use core::mem;
=======
use std::ffi::CStr;
use std::mem;
>>>>>>> 2cd465fb

pub const NAME: &CStr = vk::ext::sample_locations::NAME;

/// High-level device function wrapper
#[derive(Clone)]
pub struct Device {
    fp: vk::ext::sample_locations::DeviceFn,
}

impl Device {
    pub fn new(instance: &crate::Instance, device: &crate::Device) -> Self {
        let fp = vk::ext::sample_locations::DeviceFn::load(|name| unsafe {
            mem::transmute(instance.get_device_proc_addr(device.handle(), name.as_ptr()))
        });
        Self { fp }
    }

    /// <https://registry.khronos.org/vulkan/specs/1.3-extensions/man/html/vkCmdSetSampleLocationsEXT.html>
    #[inline]
    pub unsafe fn cmd_set_sample_locations(
        &self,
        command_buffer: vk::CommandBuffer,
        sample_locations_info: &vk::SampleLocationsInfoEXT<'_>,
    ) {
        (self.fp.cmd_set_sample_locations_ext)(command_buffer, sample_locations_info)
    }

    #[inline]
    pub fn fp(&self) -> &vk::ext::sample_locations::DeviceFn {
        &self.fp
    }
}

/// High-level instance function wrapper
#[derive(Clone)]
pub struct Instance {
    fp: vk::ext::sample_locations::InstanceFn,
}

impl Instance {
    pub fn new(entry: &crate::Entry, instance: &crate::Instance) -> Self {
        let fp = vk::ext::sample_locations::InstanceFn::load(|name| unsafe {
            mem::transmute(entry.get_instance_proc_addr(instance.handle(), name.as_ptr()))
        });
        Self { fp }
    }

    /// <https://registry.khronos.org/vulkan/specs/1.3-extensions/man/html/vkGetPhysicalDeviceMultisamplePropertiesEXT.html>
    #[inline]
    pub unsafe fn get_physical_device_multisample_properties(
        &self,
        physical_device: vk::PhysicalDevice,
        samples: vk::SampleCountFlags,
        multisample_properties: &mut vk::MultisamplePropertiesEXT<'_>,
    ) {
        (self.fp.get_physical_device_multisample_properties_ext)(
            physical_device,
            samples,
            multisample_properties,
        )
    }

<<<<<<< HEAD
    /// <https://www.khronos.org/registry/vulkan/specs/1.3-extensions/man/html/vkCmdSetSampleLocationsEXT.html>
    #[inline]
    pub unsafe fn cmd_set_sample_locations(
        &self,
        command_buffer: vk::CommandBuffer,
        sample_locations_info: &vk::SampleLocationsInfoEXT<'_>,
    ) {
        (self.fp.cmd_set_sample_locations_ext)(command_buffer, sample_locations_info)
    }

    pub const NAME: &'static ffi::CStr = vk::ExtSampleLocationsFn::NAME;

=======
>>>>>>> 2cd465fb
    #[inline]
    pub fn fp(&self) -> &vk::ext::sample_locations::InstanceFn {
        &self.fp
    }
}<|MERGE_RESOLUTION|>--- conflicted
+++ resolved
@@ -1,16 +1,10 @@
 //! <https://registry.khronos.org/vulkan/specs/1.3-extensions/man/html/VK_EXT_sample_locations.html>
 
 use crate::vk;
-<<<<<<< HEAD
-use crate::{Entry, Instance};
 use core::ffi;
 use core::mem;
-=======
-use std::ffi::CStr;
-use std::mem;
->>>>>>> 2cd465fb
 
-pub const NAME: &CStr = vk::ext::sample_locations::NAME;
+pub const NAME: &ffi::CStr = vk::ext::sample_locations::NAME;
 
 /// High-level device function wrapper
 #[derive(Clone)]
@@ -71,21 +65,6 @@
         )
     }
 
-<<<<<<< HEAD
-    /// <https://www.khronos.org/registry/vulkan/specs/1.3-extensions/man/html/vkCmdSetSampleLocationsEXT.html>
-    #[inline]
-    pub unsafe fn cmd_set_sample_locations(
-        &self,
-        command_buffer: vk::CommandBuffer,
-        sample_locations_info: &vk::SampleLocationsInfoEXT<'_>,
-    ) {
-        (self.fp.cmd_set_sample_locations_ext)(command_buffer, sample_locations_info)
-    }
-
-    pub const NAME: &'static ffi::CStr = vk::ExtSampleLocationsFn::NAME;
-
-=======
->>>>>>> 2cd465fb
     #[inline]
     pub fn fp(&self) -> &vk::ext::sample_locations::InstanceFn {
         &self.fp
