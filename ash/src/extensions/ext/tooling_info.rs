--- conflicted
+++ resolved
@@ -2,17 +2,11 @@
 
 use crate::prelude::*;
 use crate::vk;
-<<<<<<< HEAD
-use crate::{Entry, Instance};
 use alloc::vec::Vec;
 use core::ffi;
 use core::mem;
-=======
-use std::ffi::CStr;
-use std::mem;
->>>>>>> 2cd465fb
 
-pub const NAME: &CStr = vk::ext::tooling_info::NAME;
+pub const NAME: &ffi::CStr = vk::ext::tooling_info::NAME;
 
 #[derive(Clone)]
 pub struct Instance {
@@ -38,11 +32,6 @@
         })
     }
 
-<<<<<<< HEAD
-    pub const NAME: &'static ffi::CStr = vk::ExtToolingInfoFn::NAME;
-
-=======
->>>>>>> 2cd465fb
     #[inline]
     pub fn fp(&self) -> &vk::ext::tooling_info::InstanceFn {
         &self.fp
