//! <https://registry.khronos.org/vulkan/specs/1.3-extensions/man/html/VK_EXT_shader_object.html>

use crate::prelude::*;
use crate::vk;
use crate::RawPtr;
<<<<<<< HEAD
use crate::{Device, Instance};
use alloc::vec::Vec;
use core::ffi;
use core::mem;
use core::ptr;
=======
use std::ffi::CStr;
use std::mem;
use std::ptr;
>>>>>>> 2cd465fb

pub const NAME: &CStr = vk::ext::shader_object::NAME;

#[derive(Clone)]
pub struct Device {
    handle: vk::Device,
    fp: vk::ext::shader_object::DeviceFn,
}

impl Device {
    pub fn new(instance: &crate::Instance, device: &crate::Device) -> Self {
        let handle = device.handle();
        let fp = vk::ext::shader_object::DeviceFn::load(|name| unsafe {
            mem::transmute(instance.get_device_proc_addr(handle, name.as_ptr()))
        });
        Self { handle, fp }
    }

    /// <https://registry.khronos.org/vulkan/specs/1.3-extensions/man/html/vkCreateShadersEXT.html>
    #[inline]
    pub unsafe fn create_shaders(
        &self,
        create_infos: &[vk::ShaderCreateInfoEXT<'_>],
        allocator: Option<&vk::AllocationCallbacks<'_>>,
    ) -> VkResult<Vec<vk::ShaderEXT>> {
        let mut shaders = Vec::with_capacity(create_infos.len());
        (self.fp.create_shaders_ext)(
            self.handle,
            create_infos.len() as u32,
            create_infos.as_ptr(),
            allocator.as_raw_ptr(),
            shaders.as_mut_ptr(),
        )
        .set_vec_len_on_success(shaders, create_infos.len())
    }

    /// <https://registry.khronos.org/vulkan/specs/1.3-extensions/man/html/vkDestroyShaderEXT.html>
    #[inline]
    pub unsafe fn destroy_shader(
        &self,
        shader: vk::ShaderEXT,
        allocator: Option<&vk::AllocationCallbacks<'_>>,
    ) {
        (self.fp.destroy_shader_ext)(self.handle, shader, allocator.as_raw_ptr())
    }

    /// <https://registry.khronos.org/vulkan/specs/1.3-extensions/man/html/vkGetShaderBinaryDataEXT.html>
    #[inline]
    pub unsafe fn get_shader_binary_data(&self, shader: vk::ShaderEXT) -> VkResult<Vec<u8>> {
        read_into_uninitialized_vector(|count, data: *mut u8| {
            (self.fp.get_shader_binary_data_ext)(self.handle, shader, count, data.cast())
        })
    }

    /// <https://registry.khronos.org/vulkan/specs/1.3-extensions/man/html/vkCmdBindShadersEXT.html>
    #[inline]
    pub unsafe fn cmd_bind_shaders(
        &self,
        command_buffer: vk::CommandBuffer,
        stages: &[vk::ShaderStageFlags],
        shaders: &[vk::ShaderEXT],
    ) {
        assert_eq!(stages.len(), shaders.len());
        (self.fp.cmd_bind_shaders_ext)(
            command_buffer,
            stages.len() as u32,
            stages.as_ptr(),
            shaders.as_ptr(),
        )
    }

    /// <https://registry.khronos.org/vulkan/specs/1.3-extensions/man/html/vkCmdSetVertexInputEXT.html>
    #[inline]
    pub unsafe fn cmd_set_vertex_input(
        &self,
        command_buffer: vk::CommandBuffer,
        vertex_binding_descriptions: &[vk::VertexInputBindingDescription2EXT<'_>],
        vertex_attribute_descriptions: &[vk::VertexInputAttributeDescription2EXT<'_>],
    ) {
        (self.fp.cmd_set_vertex_input_ext)(
            command_buffer,
            vertex_binding_descriptions.len() as u32,
            vertex_binding_descriptions.as_ptr(),
            vertex_attribute_descriptions.len() as u32,
            vertex_attribute_descriptions.as_ptr(),
        )
    }

    // --- extended_dynamic_state functions ---

    /// <https://registry.khronos.org/vulkan/specs/1.3-extensions/man/html/vkCmdSetCullModeEXT.html>
    #[inline]
    pub unsafe fn cmd_set_cull_mode(
        &self,
        command_buffer: vk::CommandBuffer,
        cull_mode: vk::CullModeFlags,
    ) {
        (self.fp.cmd_set_cull_mode_ext)(command_buffer, cull_mode)
    }

    /// <https://registry.khronos.org/vulkan/specs/1.3-extensions/man/html/vkCmdSetFrontFaceEXT.html>
    #[inline]
    pub unsafe fn cmd_set_front_face(
        &self,
        command_buffer: vk::CommandBuffer,
        front_face: vk::FrontFace,
    ) {
        (self.fp.cmd_set_front_face_ext)(command_buffer, front_face)
    }

    /// <https://registry.khronos.org/vulkan/specs/1.3-extensions/man/html/vkCmdSetPrimitiveTopologyEXT.html>
    #[inline]
    pub unsafe fn cmd_set_primitive_topology(
        &self,
        command_buffer: vk::CommandBuffer,
        primitive_topology: vk::PrimitiveTopology,
    ) {
        (self.fp.cmd_set_primitive_topology_ext)(command_buffer, primitive_topology)
    }

    /// <https://registry.khronos.org/vulkan/specs/1.3-extensions/man/html/vkCmdSetViewportWithCountEXT.html>
    #[inline]
    pub unsafe fn cmd_set_viewport_with_count(
        &self,
        command_buffer: vk::CommandBuffer,
        viewports: &[vk::Viewport],
    ) {
        (self.fp.cmd_set_viewport_with_count_ext)(
            command_buffer,
            viewports.len() as u32,
            viewports.as_ptr(),
        )
    }

    /// <https://registry.khronos.org/vulkan/specs/1.3-extensions/man/html/vkCmdSetScissorWithCountEXT.html>
    #[inline]
    pub unsafe fn cmd_set_scissor_with_count(
        &self,
        command_buffer: vk::CommandBuffer,
        scissors: &[vk::Rect2D],
    ) {
        (self.fp.cmd_set_scissor_with_count_ext)(
            command_buffer,
            scissors.len() as u32,
            scissors.as_ptr(),
        )
    }

    /// <https://registry.khronos.org/vulkan/specs/1.3-extensions/man/html/vkCmdBindVertexBuffers2EXT.html>
    #[inline]
    pub unsafe fn cmd_bind_vertex_buffers2(
        &self,
        command_buffer: vk::CommandBuffer,
        first_binding: u32,
        buffers: &[vk::Buffer],
        offsets: &[vk::DeviceSize],
        sizes: Option<&[vk::DeviceSize]>,
        strides: Option<&[vk::DeviceSize]>,
    ) {
        assert_eq!(offsets.len(), buffers.len());
        let p_sizes = if let Some(sizes) = sizes {
            assert_eq!(sizes.len(), buffers.len());
            sizes.as_ptr()
        } else {
            ptr::null()
        };
        let p_strides = if let Some(strides) = strides {
            assert_eq!(strides.len(), buffers.len());
            strides.as_ptr()
        } else {
            ptr::null()
        };
        (self.fp.cmd_bind_vertex_buffers2_ext)(
            command_buffer,
            first_binding,
            buffers.len() as u32,
            buffers.as_ptr(),
            offsets.as_ptr(),
            p_sizes,
            p_strides,
        )
    }

    /// <https://registry.khronos.org/vulkan/specs/1.3-extensions/man/html/vkCmdSetDepthTestEnableEXT.html>
    #[inline]
    pub unsafe fn cmd_set_depth_test_enable(
        &self,
        command_buffer: vk::CommandBuffer,
        depth_test_enable: bool,
    ) {
        (self.fp.cmd_set_depth_test_enable_ext)(command_buffer, depth_test_enable.into())
    }

    /// <https://registry.khronos.org/vulkan/specs/1.3-extensions/man/html/vkCmdSetDepthWriteEnableEXT.html>
    #[inline]
    pub unsafe fn cmd_set_depth_write_enable(
        &self,
        command_buffer: vk::CommandBuffer,
        depth_write_enable: bool,
    ) {
        (self.fp.cmd_set_depth_write_enable_ext)(command_buffer, depth_write_enable.into())
    }

    /// <https://registry.khronos.org/vulkan/specs/1.3-extensions/man/html/vkCmdSetDepthCompareOpEXT.html>
    #[inline]
    pub unsafe fn cmd_set_depth_compare_op(
        &self,
        command_buffer: vk::CommandBuffer,
        depth_compare_op: vk::CompareOp,
    ) {
        (self.fp.cmd_set_depth_compare_op_ext)(command_buffer, depth_compare_op)
    }

    /// <https://registry.khronos.org/vulkan/specs/1.3-extensions/man/html/vkCmdSetDepthBoundsTestEnableEXT.html>
    #[inline]
    pub unsafe fn cmd_set_depth_bounds_test_enable(
        &self,
        command_buffer: vk::CommandBuffer,
        depth_bounds_test_enable: bool,
    ) {
        (self.fp.cmd_set_depth_bounds_test_enable_ext)(
            command_buffer,
            depth_bounds_test_enable.into(),
        )
    }

    /// <https://registry.khronos.org/vulkan/specs/1.3-extensions/man/html/vkCmdSetStencilTestEnableEXT.html>
    #[inline]
    pub unsafe fn cmd_set_stencil_test_enable(
        &self,
        command_buffer: vk::CommandBuffer,
        stencil_test_enable: bool,
    ) {
        (self.fp.cmd_set_stencil_test_enable_ext)(command_buffer, stencil_test_enable.into())
    }

    /// <https://registry.khronos.org/vulkan/specs/1.3-extensions/man/html/vkCmdSetStencilOpEXT.html>
    #[inline]
    pub unsafe fn cmd_set_stencil_op(
        &self,
        command_buffer: vk::CommandBuffer,
        face_mask: vk::StencilFaceFlags,
        fail_op: vk::StencilOp,
        pass_op: vk::StencilOp,
        depth_fail_op: vk::StencilOp,
        compare_op: vk::CompareOp,
    ) {
        (self.fp.cmd_set_stencil_op_ext)(
            command_buffer,
            face_mask,
            fail_op,
            pass_op,
            depth_fail_op,
            compare_op,
        )
    }

    // --- extended_dynamic_state2 functions ---

    /// <https://registry.khronos.org/vulkan/specs/1.3-extensions/man/html/vkCmdSetPatchControlPointsEXT.html>
    #[inline]
    pub unsafe fn cmd_set_patch_control_points(
        &self,
        command_buffer: vk::CommandBuffer,
        patch_control_points: u32,
    ) {
        (self.fp.cmd_set_patch_control_points_ext)(command_buffer, patch_control_points)
    }

    /// <https://registry.khronos.org/vulkan/specs/1.3-extensions/man/html/vkCmdSetRasterizerDiscardEnableEXT.html>
    #[inline]
    pub unsafe fn cmd_set_rasterizer_discard_enable(
        &self,
        command_buffer: vk::CommandBuffer,
        rasterizer_discard_enable: bool,
    ) {
        (self.fp.cmd_set_rasterizer_discard_enable_ext)(
            command_buffer,
            rasterizer_discard_enable.into(),
        )
    }

    /// <https://registry.khronos.org/vulkan/specs/1.3-extensions/man/html/vkCmdSetDepthBiasEnableEXT.html>
    #[inline]
    pub unsafe fn cmd_set_depth_bias_enable(
        &self,
        command_buffer: vk::CommandBuffer,
        depth_bias_enable: bool,
    ) {
        (self.fp.cmd_set_depth_bias_enable_ext)(command_buffer, depth_bias_enable.into())
    }

    /// <https://registry.khronos.org/vulkan/specs/1.3-extensions/man/html/vkCmdSetLogicOpEXT.html>
    #[inline]
    pub unsafe fn cmd_set_logic_op(
        &self,
        command_buffer: vk::CommandBuffer,
        logic_op: vk::LogicOp,
    ) {
        (self.fp.cmd_set_logic_op_ext)(command_buffer, logic_op)
    }

    /// <https://registry.khronos.org/vulkan/specs/1.3-extensions/man/html/vkCmdSetPrimitiveRestartEnableEXT.html>
    #[inline]
    pub unsafe fn cmd_set_primitive_restart_enable(
        &self,
        command_buffer: vk::CommandBuffer,
        primitive_restart_enable: bool,
    ) {
        (self.fp.cmd_set_primitive_restart_enable_ext)(
            command_buffer,
            primitive_restart_enable.into(),
        )
    }

    // --- extended_dynamic_state3 functions ---

    /// <https://registry.khronos.org/vulkan/specs/1.3-extensions/man/html/vkCmdSetTessellationDomainOriginEXT.html>
    #[inline]
    pub unsafe fn cmd_set_tessellation_domain_origin(
        &self,
        command_buffer: vk::CommandBuffer,
        domain_origin: vk::TessellationDomainOrigin,
    ) {
        (self.fp.cmd_set_tessellation_domain_origin_ext)(command_buffer, domain_origin)
    }

    /// <https://registry.khronos.org/vulkan/specs/1.3-extensions/man/html/vkCmdSetDepthClampEnableEXT.html>
    #[inline]
    pub unsafe fn cmd_set_depth_clamp_enable(
        &self,
        command_buffer: vk::CommandBuffer,
        depth_clamp_enable: bool,
    ) {
        (self.fp.cmd_set_depth_clamp_enable_ext)(command_buffer, depth_clamp_enable.into())
    }

    /// <https://registry.khronos.org/vulkan/specs/1.3-extensions/man/html/vkCmdSetPolygonModeEXT.html>
    #[inline]
    pub unsafe fn cmd_set_polygon_mode(
        &self,
        command_buffer: vk::CommandBuffer,
        polygon_mode: vk::PolygonMode,
    ) {
        (self.fp.cmd_set_polygon_mode_ext)(command_buffer, polygon_mode)
    }

    /// <https://registry.khronos.org/vulkan/specs/1.3-extensions/man/html/vkCmdSetRasterizationSamplesEXT.html>
    #[inline]
    pub unsafe fn cmd_set_rasterization_samples(
        &self,
        command_buffer: vk::CommandBuffer,
        rasterization_samples: vk::SampleCountFlags,
    ) {
        (self.fp.cmd_set_rasterization_samples_ext)(command_buffer, rasterization_samples)
    }

    /// <https://registry.khronos.org/vulkan/specs/1.3-extensions/man/html/vkCmdSetSampleMaskEXT.html>
    #[inline]
    pub unsafe fn cmd_set_sample_mask(
        &self,
        command_buffer: vk::CommandBuffer,
        samples: vk::SampleCountFlags,
        sample_mask: &[vk::SampleMask],
    ) {
        assert!(
            samples.as_raw().is_power_of_two(),
            "Only one SampleCount bit must be set"
        );
        assert_eq!(samples.as_raw() as usize / 32, sample_mask.len());
        (self.fp.cmd_set_sample_mask_ext)(command_buffer, samples, sample_mask.as_ptr())
    }

    /// <https://registry.khronos.org/vulkan/specs/1.3-extensions/man/html/vkCmdSetAlphaToCoverageEnableEXT.html>
    #[inline]
    pub unsafe fn cmd_set_alpha_to_coverage_enable(
        &self,
        command_buffer: vk::CommandBuffer,
        alpha_to_coverage_enable: bool,
    ) {
        (self.fp.cmd_set_alpha_to_coverage_enable_ext)(
            command_buffer,
            alpha_to_coverage_enable.into(),
        )
    }

    /// <https://registry.khronos.org/vulkan/specs/1.3-extensions/man/html/vkCmdSetAlphaToOneEnableEXT.html>
    #[inline]
    pub unsafe fn cmd_set_alpha_to_one_enable(
        &self,
        command_buffer: vk::CommandBuffer,
        alpha_to_one_enable: bool,
    ) {
        (self.fp.cmd_set_alpha_to_one_enable_ext)(command_buffer, alpha_to_one_enable.into())
    }

    /// <https://registry.khronos.org/vulkan/specs/1.3-extensions/man/html/vkCmdSetLogicOpEnableEXT.html>
    #[inline]
    pub unsafe fn cmd_set_logic_op_enable(
        &self,
        command_buffer: vk::CommandBuffer,
        logic_op_enable: bool,
    ) {
        (self.fp.cmd_set_logic_op_enable_ext)(command_buffer, logic_op_enable.into())
    }

    /// <https://registry.khronos.org/vulkan/specs/1.3-extensions/man/html/vkCmdSetColorBlendEnableEXT.html>
    #[inline]
    pub unsafe fn cmd_set_color_blend_enable(
        &self,
        command_buffer: vk::CommandBuffer,
        first_attachment: u32,
        color_blend_enables: &[vk::Bool32],
    ) {
        (self.fp.cmd_set_color_blend_enable_ext)(
            command_buffer,
            first_attachment,
            color_blend_enables.len() as u32,
            color_blend_enables.as_ptr(),
        )
    }

    /// <https://registry.khronos.org/vulkan/specs/1.3-extensions/man/html/vkCmdSetColorBlendEquationEXT.html>
    #[inline]
    pub unsafe fn cmd_set_color_blend_equation(
        &self,
        command_buffer: vk::CommandBuffer,
        first_attachment: u32,
        color_blend_equations: &[vk::ColorBlendEquationEXT],
    ) {
        (self.fp.cmd_set_color_blend_equation_ext)(
            command_buffer,
            first_attachment,
            color_blend_equations.len() as u32,
            color_blend_equations.as_ptr(),
        )
    }

    /// <https://registry.khronos.org/vulkan/specs/1.3-extensions/man/html/vkCmdSetColorWriteMaskEXT.html>
    #[inline]
    pub unsafe fn cmd_set_color_write_mask(
        &self,
        command_buffer: vk::CommandBuffer,
        first_attachment: u32,
        color_write_masks: &[vk::ColorComponentFlags],
    ) {
        (self.fp.cmd_set_color_write_mask_ext)(
            command_buffer,
            first_attachment,
            color_write_masks.len() as u32,
            color_write_masks.as_ptr(),
        )
    }

    /// <https://registry.khronos.org/vulkan/specs/1.3-extensions/man/html/vkCmdSetRasterizationStreamEXT.html>
    #[inline]
    pub unsafe fn cmd_set_rasterization_stream(
        &self,
        command_buffer: vk::CommandBuffer,
        rasterization_stream: u32,
    ) {
        (self.fp.cmd_set_rasterization_stream_ext)(command_buffer, rasterization_stream)
    }

    /// <https://registry.khronos.org/vulkan/specs/1.3-extensions/man/html/vkCmdSetConservativeRasterizationModeEXT.html>
    #[inline]
    pub unsafe fn cmd_set_conservative_rasterization_mode(
        &self,
        command_buffer: vk::CommandBuffer,
        conservative_rasterization_mode: vk::ConservativeRasterizationModeEXT,
    ) {
        (self.fp.cmd_set_conservative_rasterization_mode_ext)(
            command_buffer,
            conservative_rasterization_mode,
        )
    }

    /// <https://registry.khronos.org/vulkan/specs/1.3-extensions/man/html/vkCmdSetExtraPrimitiveOverestimationSizeEXT.html>
    #[inline]
    pub unsafe fn cmd_set_extra_primitive_overestimation_size(
        &self,
        command_buffer: vk::CommandBuffer,
        extra_primitive_overestimation_size: f32,
    ) {
        (self.fp.cmd_set_extra_primitive_overestimation_size_ext)(
            command_buffer,
            extra_primitive_overestimation_size,
        )
    }

    /// <https://registry.khronos.org/vulkan/specs/1.3-extensions/man/html/vkCmdSetDepthClipEnableEXT.html>
    #[inline]
    pub unsafe fn cmd_set_depth_clip_enable(
        &self,
        command_buffer: vk::CommandBuffer,
        depth_clip_enable: bool,
    ) {
        (self.fp.cmd_set_depth_clip_enable_ext)(command_buffer, depth_clip_enable.into())
    }

    /// <https://registry.khronos.org/vulkan/specs/1.3-extensions/man/html/vkCmdSetSampleLocationsEnableEXT.html>
    #[inline]
    pub unsafe fn cmd_set_sample_locations_enable(
        &self,
        command_buffer: vk::CommandBuffer,
        sample_locations_enable: bool,
    ) {
        (self.fp.cmd_set_sample_locations_enable_ext)(
            command_buffer,
            sample_locations_enable.into(),
        )
    }

    /// <https://registry.khronos.org/vulkan/specs/1.3-extensions/man/html/vkCmdSetColorBlendAdvancedEXT.html>
    #[inline]
    pub unsafe fn cmd_set_color_blend_advanced(
        &self,
        command_buffer: vk::CommandBuffer,
        first_attachment: u32,
        color_blend_advanced: &[vk::ColorBlendAdvancedEXT],
    ) {
        (self.fp.cmd_set_color_blend_advanced_ext)(
            command_buffer,
            first_attachment,
            color_blend_advanced.len() as u32,
            color_blend_advanced.as_ptr(),
        )
    }

    /// <https://registry.khronos.org/vulkan/specs/1.3-extensions/man/html/vkCmdSetProvokingVertexModeEXT.html>
    #[inline]
    pub unsafe fn cmd_set_provoking_vertex_mode(
        &self,
        command_buffer: vk::CommandBuffer,
        provoking_vertex_mode: vk::ProvokingVertexModeEXT,
    ) {
        (self.fp.cmd_set_provoking_vertex_mode_ext)(command_buffer, provoking_vertex_mode)
    }

    /// <https://registry.khronos.org/vulkan/specs/1.3-extensions/man/html/vkCmdSetLineRasterizationModeEXT.html>
    #[inline]
    pub unsafe fn cmd_set_line_rasterization_mode(
        &self,
        command_buffer: vk::CommandBuffer,
        line_rasterization_mode: vk::LineRasterizationModeEXT,
    ) {
        (self.fp.cmd_set_line_rasterization_mode_ext)(command_buffer, line_rasterization_mode)
    }

    /// <https://registry.khronos.org/vulkan/specs/1.3-extensions/man/html/vkCmdSetLineStippleEnableEXT.html>
    #[inline]
    pub unsafe fn cmd_set_line_stipple_enable(
        &self,
        command_buffer: vk::CommandBuffer,
        stippled_line_enable: bool,
    ) {
        (self.fp.cmd_set_line_stipple_enable_ext)(command_buffer, stippled_line_enable.into())
    }

    /// <https://registry.khronos.org/vulkan/specs/1.3-extensions/man/html/vkCmdSetDepthClipNegativeOneToOneEXT.html>
    #[inline]
    pub unsafe fn cmd_set_depth_clip_negative_one_to_one(
        &self,
        command_buffer: vk::CommandBuffer,
        negative_one_to_one: bool,
    ) {
        (self.fp.cmd_set_depth_clip_negative_one_to_one_ext)(
            command_buffer,
            negative_one_to_one.into(),
        )
    }

    /// <https://registry.khronos.org/vulkan/specs/1.3-extensions/man/html/vkCmdSetViewportWScalingEnableNV.html>
    #[inline]
    pub unsafe fn cmd_set_viewport_w_scaling_enable_nv(
        &self,
        command_buffer: vk::CommandBuffer,
        viewport_w_scaling_enable: bool,
    ) {
        (self.fp.cmd_set_viewport_w_scaling_enable_nv)(
            command_buffer,
            viewport_w_scaling_enable.into(),
        )
    }

    /// <https://registry.khronos.org/vulkan/specs/1.3-extensions/man/html/vkCmdSetViewportSwizzleNV.html>
    #[inline]
    pub unsafe fn cmd_set_viewport_swizzle_nv(
        &self,
        command_buffer: vk::CommandBuffer,
        first_attachment: u32,
        viewport_swizzles: &[vk::ViewportSwizzleNV],
    ) {
        (self.fp.cmd_set_viewport_swizzle_nv)(
            command_buffer,
            first_attachment,
            viewport_swizzles.len() as u32,
            viewport_swizzles.as_ptr(),
        )
    }

    /// <https://registry.khronos.org/vulkan/specs/1.3-extensions/man/html/vkCmdSetCoverageToColorEnableNV.html>
    #[inline]
    pub unsafe fn cmd_set_coverage_to_color_enable_nv(
        &self,
        command_buffer: vk::CommandBuffer,
        coverage_to_color_enable: bool,
    ) {
        (self.fp.cmd_set_coverage_to_color_enable_nv)(
            command_buffer,
            coverage_to_color_enable.into(),
        )
    }

    /// <https://registry.khronos.org/vulkan/specs/1.3-extensions/man/html/vkCmdSetCoverageToColorLocationNV.html>
    #[inline]
    pub unsafe fn cmd_set_coverage_to_color_location_nv(
        &self,
        command_buffer: vk::CommandBuffer,
        coverage_to_color_location: u32,
    ) {
        (self.fp.cmd_set_coverage_to_color_location_nv)(command_buffer, coverage_to_color_location)
    }

    /// <https://registry.khronos.org/vulkan/specs/1.3-extensions/man/html/vkCmdSetCoverageModulationModeNV.html>
    #[inline]
    pub unsafe fn cmd_set_coverage_modulation_mode_nv(
        &self,
        command_buffer: vk::CommandBuffer,
        coverage_modulation_mode: vk::CoverageModulationModeNV,
    ) {
        (self.fp.cmd_set_coverage_modulation_mode_nv)(command_buffer, coverage_modulation_mode)
    }

    /// <https://registry.khronos.org/vulkan/specs/1.3-extensions/man/html/vkCmdSetCoverageModulationTableEnableNV.html>
    #[inline]
    pub unsafe fn cmd_set_coverage_modulation_table_enable_nv(
        &self,
        command_buffer: vk::CommandBuffer,
        coverage_modulation_table_enable: bool,
    ) {
        (self.fp.cmd_set_coverage_modulation_table_enable_nv)(
            command_buffer,
            coverage_modulation_table_enable.into(),
        )
    }

    /// <https://registry.khronos.org/vulkan/specs/1.3-extensions/man/html/vkCmdSetCoverageModulationTableNV.html>
    #[inline]
    pub unsafe fn cmd_set_coverage_modulation_table_nv(
        &self,
        command_buffer: vk::CommandBuffer,
        coverage_modulation_table: &[f32],
    ) {
        (self.fp.cmd_set_coverage_modulation_table_nv)(
            command_buffer,
            coverage_modulation_table.len() as u32,
            coverage_modulation_table.as_ptr(),
        )
    }

    /// <https://registry.khronos.org/vulkan/specs/1.3-extensions/man/html/vkCmdSetShadingRateImageEnableNV.html>
    #[inline]
    pub unsafe fn cmd_set_shading_rate_image_enable_nv(
        &self,
        command_buffer: vk::CommandBuffer,
        shading_rate_image_enable: bool,
    ) {
        (self.fp.cmd_set_shading_rate_image_enable_nv)(
            command_buffer,
            shading_rate_image_enable.into(),
        )
    }

    /// <https://registry.khronos.org/vulkan/specs/1.3-extensions/man/html/vkCmdSetRepresentativeFragmentTestEnableNV.html>
    #[inline]
    pub unsafe fn cmd_set_representative_fragment_test_enable_nv(
        &self,
        command_buffer: vk::CommandBuffer,
        representative_fragment_test_enable: bool,
    ) {
        (self.fp.cmd_set_representative_fragment_test_enable_nv)(
            command_buffer,
            representative_fragment_test_enable.into(),
        )
    }

    /// <https://registry.khronos.org/vulkan/specs/1.3-extensions/man/html/vkCmdSetCoverageReductionModeNV.html>
    #[inline]
    pub unsafe fn cmd_set_coverage_reduction_mode_nv(
        &self,
        command_buffer: vk::CommandBuffer,
        coverage_reduction_mode: vk::CoverageReductionModeNV,
    ) {
        (self.fp.cmd_set_coverage_reduction_mode_nv)(command_buffer, coverage_reduction_mode)
    }

<<<<<<< HEAD
    pub const NAME: &'static ffi::CStr = vk::ExtShaderObjectFn::NAME;

=======
>>>>>>> 2cd465fb
    #[inline]
    pub fn fp(&self) -> &vk::ext::shader_object::DeviceFn {
        &self.fp
    }

    #[inline]
    pub fn device(&self) -> vk::Device {
        self.handle
    }
}<|MERGE_RESOLUTION|>--- conflicted
+++ resolved
@@ -3,19 +3,12 @@
 use crate::prelude::*;
 use crate::vk;
 use crate::RawPtr;
-<<<<<<< HEAD
-use crate::{Device, Instance};
 use alloc::vec::Vec;
 use core::ffi;
 use core::mem;
 use core::ptr;
-=======
-use std::ffi::CStr;
-use std::mem;
-use std::ptr;
->>>>>>> 2cd465fb
-
-pub const NAME: &CStr = vk::ext::shader_object::NAME;
+
+pub const NAME: &ffi::CStr = vk::ext::shader_object::NAME;
 
 #[derive(Clone)]
 pub struct Device {
@@ -711,11 +704,6 @@
         (self.fp.cmd_set_coverage_reduction_mode_nv)(command_buffer, coverage_reduction_mode)
     }
 
-<<<<<<< HEAD
-    pub const NAME: &'static ffi::CStr = vk::ExtShaderObjectFn::NAME;
-
-=======
->>>>>>> 2cd465fb
     #[inline]
     pub fn fp(&self) -> &vk::ext::shader_object::DeviceFn {
         &self.fp
