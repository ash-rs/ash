--- conflicted
+++ resolved
@@ -3,16 +3,10 @@
 #[cfg(doc)]
 use super::{super::khr::maintenance5, host_image_copy};
 use crate::vk;
-<<<<<<< HEAD
-use crate::{Device, Instance};
 use core::ffi;
 use core::mem;
-=======
-use std::ffi::CStr;
-use std::mem;
->>>>>>> 2cd465fb
 
-pub const NAME: &CStr = vk::ext::image_compression_control::NAME;
+pub const NAME: &ffi::CStr = vk::ext::image_compression_control::NAME;
 
 #[derive(Clone)]
 pub struct Device {
@@ -49,11 +43,6 @@
         (self.fp.get_image_subresource_layout2_ext)(self.handle, image, subresource, layout)
     }
 
-<<<<<<< HEAD
-    pub const NAME: &'static ffi::CStr = vk::ExtImageCompressionControlFn::NAME;
-
-=======
->>>>>>> 2cd465fb
     #[inline]
     pub fn fp(&self) -> &vk::ext::image_compression_control::DeviceFn {
         &self.fp
