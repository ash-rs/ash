--- conflicted
+++ resolved
@@ -1,16 +1,10 @@
 //! <https://registry.khronos.org/vulkan/specs/1.3-extensions/man/html/VK_EXT_mesh_shader.html>
 
 use crate::vk;
-<<<<<<< HEAD
-use crate::{Device, Instance};
 use core::ffi;
 use core::mem;
-=======
-use std::ffi::CStr;
-use std::mem;
->>>>>>> 2cd465fb
 
-pub const NAME: &CStr = vk::ext::mesh_shader::NAME;
+pub const NAME: &ffi::CStr = vk::ext::mesh_shader::NAME;
 
 #[derive(Clone)]
 pub struct Device {
@@ -90,11 +84,6 @@
         )
     }
 
-<<<<<<< HEAD
-    pub const NAME: &'static ffi::CStr = vk::ExtMeshShaderFn::NAME;
-
-=======
->>>>>>> 2cd465fb
     #[inline]
     pub fn fp(&self) -> &vk::ext::mesh_shader::DeviceFn {
         &self.fp
