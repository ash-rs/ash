--- conflicted
+++ resolved
@@ -2,16 +2,10 @@
 
 use crate::prelude::*;
 use crate::vk;
-<<<<<<< HEAD
-use crate::{Device, Instance};
 use core::ffi;
 use core::mem;
-=======
-use std::ffi::CStr;
-use std::mem;
->>>>>>> 2cd465fb
 
-pub const NAME: &CStr = vk::android::external_memory_android_hardware_buffer::NAME;
+pub const NAME: &ffi::CStr = vk::android::external_memory_android_hardware_buffer::NAME;
 
 #[derive(Clone)]
 pub struct Device {
@@ -51,11 +45,6 @@
             .assume_init_on_success(buffer)
     }
 
-<<<<<<< HEAD
-    pub const NAME: &'static ffi::CStr = vk::AndroidExternalMemoryAndroidHardwareBufferFn::NAME;
-
-=======
->>>>>>> 2cd465fb
     #[inline]
     pub fn fp(&self) -> &vk::android::external_memory_android_hardware_buffer::DeviceFn {
         &self.fp
