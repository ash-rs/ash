--- conflicted
+++ resolved
@@ -3,17 +3,11 @@
 use crate::prelude::*;
 use crate::vk;
 use crate::RawPtr;
-<<<<<<< HEAD
-use crate::{Device, Instance};
 use alloc::vec::Vec;
 use core::ffi;
 use core::mem;
-=======
-use std::ffi::CStr;
-use std::mem;
->>>>>>> 2cd465fb
 
-pub const NAME: &CStr = vk::khr::ray_tracing_pipeline::NAME;
+pub const NAME: &ffi::CStr = vk::khr::ray_tracing_pipeline::NAME;
 
 #[derive(Clone)]
 pub struct Device {
@@ -170,11 +164,6 @@
         (self.fp.cmd_set_ray_tracing_pipeline_stack_size_khr)(command_buffer, pipeline_stack_size);
     }
 
-<<<<<<< HEAD
-    pub const NAME: &'static ffi::CStr = vk::KhrRayTracingPipelineFn::NAME;
-
-=======
->>>>>>> 2cd465fb
     #[inline]
     pub fn fp(&self) -> &vk::khr::ray_tracing_pipeline::DeviceFn {
         &self.fp
