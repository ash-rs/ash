//! <https://registry.khronos.org/vulkan/specs/1.3-extensions/man/html/VK_KHR_get_surface_capabilities2.html>

use crate::prelude::*;
use crate::vk;
<<<<<<< HEAD
use crate::{Entry, Instance};
use core::ffi;
use core::mem;
use core::ptr;
=======
use std::ffi::CStr;
use std::mem;
use std::ptr;
>>>>>>> 2cd465fb

pub const NAME: &CStr = vk::khr::get_surface_capabilities2::NAME;

#[derive(Clone)]
pub struct Instance {
    fp: vk::khr::get_surface_capabilities2::InstanceFn,
}

impl Instance {
    pub fn new(entry: &crate::Entry, instance: &crate::Instance) -> Self {
        let fp = vk::khr::get_surface_capabilities2::InstanceFn::load(|name| unsafe {
            mem::transmute(entry.get_instance_proc_addr(instance.handle(), name.as_ptr()))
        });
        Self { fp }
    }

    /// <https://registry.khronos.org/vulkan/specs/1.3-extensions/man/html/vkGetPhysicalDeviceSurfaceCapabilities2KHR.html>
    #[inline]
    pub unsafe fn get_physical_device_surface_capabilities2(
        &self,
        physical_device: vk::PhysicalDevice,
        surface_info: &vk::PhysicalDeviceSurfaceInfo2KHR<'_>,
        surface_capabilities: &mut vk::SurfaceCapabilities2KHR<'_>,
    ) -> VkResult<()> {
        (self.fp.get_physical_device_surface_capabilities2_khr)(
            physical_device,
            surface_info,
            surface_capabilities,
        )
        .result()
    }

    /// Retrieve the number of elements to pass to [`get_physical_device_surface_formats2()`][Self::get_physical_device_surface_formats2()]
    #[inline]
    pub unsafe fn get_physical_device_surface_formats2_len(
        &self,
        physical_device: vk::PhysicalDevice,
        surface_info: &vk::PhysicalDeviceSurfaceInfo2KHR<'_>,
    ) -> VkResult<usize> {
        let mut count = mem::MaybeUninit::uninit();
        let err_code = (self.fp.get_physical_device_surface_formats2_khr)(
            physical_device,
            surface_info,
            count.as_mut_ptr(),
            ptr::null_mut(),
        );
        err_code.assume_init_on_success(count).map(|c| c as usize)
    }

    /// <https://registry.khronos.org/vulkan/specs/1.3-extensions/man/html/vkGetPhysicalDeviceSurfaceFormats2KHR.html>
    ///
    /// Call [`get_physical_device_surface_formats2_len()`][Self::get_physical_device_surface_formats2_len()] to query the number of elements to pass to `out`.
    /// Be sure to [`Default::default()`]-initialize these elements and optionally set their `p_next` pointer.
    #[inline]
    pub unsafe fn get_physical_device_surface_formats2(
        &self,
        physical_device: vk::PhysicalDevice,
        surface_info: &vk::PhysicalDeviceSurfaceInfo2KHR<'_>,
        out: &mut [vk::SurfaceFormat2KHR<'_>],
    ) -> VkResult<()> {
        let mut count = out.len() as u32;
        let err_code = (self.fp.get_physical_device_surface_formats2_khr)(
            physical_device,
            surface_info,
            &mut count,
            out.as_mut_ptr(),
        );
        assert_eq!(count as usize, out.len());
        err_code.result()
    }

<<<<<<< HEAD
    pub const NAME: &'static ffi::CStr = vk::KhrGetSurfaceCapabilities2Fn::NAME;

=======
>>>>>>> 2cd465fb
    #[inline]
    pub fn fp(&self) -> &vk::khr::get_surface_capabilities2::InstanceFn {
        &self.fp
    }
}<|MERGE_RESOLUTION|>--- conflicted
+++ resolved
@@ -2,18 +2,11 @@
 
 use crate::prelude::*;
 use crate::vk;
-<<<<<<< HEAD
-use crate::{Entry, Instance};
 use core::ffi;
 use core::mem;
 use core::ptr;
-=======
-use std::ffi::CStr;
-use std::mem;
-use std::ptr;
->>>>>>> 2cd465fb
 
-pub const NAME: &CStr = vk::khr::get_surface_capabilities2::NAME;
+pub const NAME: &ffi::CStr = vk::khr::get_surface_capabilities2::NAME;
 
 #[derive(Clone)]
 pub struct Instance {
@@ -83,11 +76,6 @@
         err_code.result()
     }
 
-<<<<<<< HEAD
-    pub const NAME: &'static ffi::CStr = vk::KhrGetSurfaceCapabilities2Fn::NAME;
-
-=======
->>>>>>> 2cd465fb
     #[inline]
     pub fn fp(&self) -> &vk::khr::get_surface_capabilities2::InstanceFn {
         &self.fp
