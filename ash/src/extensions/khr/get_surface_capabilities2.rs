use crate::prelude::*;
use crate::vk;
use crate::{Entry, Instance};
<<<<<<< HEAD
use core::ffi::CStr;
use core::mem;
=======
use std::ffi::CStr;
use std::mem;
use std::ptr;
>>>>>>> 914c9118

/// <https://registry.khronos.org/vulkan/specs/1.3-extensions/man/html/VK_KHR_get_surface_capabilities2.html>
#[derive(Clone)]
pub struct GetSurfaceCapabilities2 {
    fp: vk::KhrGetSurfaceCapabilities2Fn,
}

impl GetSurfaceCapabilities2 {
    pub fn new(entry: &Entry, instance: &Instance) -> Self {
        let fp = vk::KhrGetSurfaceCapabilities2Fn::load(|name| unsafe {
            mem::transmute(entry.get_instance_proc_addr(instance.handle(), name.as_ptr()))
        });
        Self { fp }
    }

    /// <https://www.khronos.org/registry/vulkan/specs/1.3-extensions/man/html/vkGetPhysicalDeviceSurfaceCapabilities2KHR.html>
    #[inline]
    pub unsafe fn get_physical_device_surface_capabilities2(
        &self,
        physical_device: vk::PhysicalDevice,
        surface_info: &vk::PhysicalDeviceSurfaceInfo2KHR<'_>,
        surface_capabilities: &mut vk::SurfaceCapabilities2KHR<'_>,
    ) -> VkResult<()> {
        (self.fp.get_physical_device_surface_capabilities2_khr)(
            physical_device,
            surface_info,
            surface_capabilities,
        )
        .result()
    }

    /// Retrieve the number of elements to pass to [`get_physical_device_surface_formats2()`][Self::get_physical_device_surface_formats2()]
    #[inline]
    pub unsafe fn get_physical_device_surface_formats2_len(
        &self,
        physical_device: vk::PhysicalDevice,
        surface_info: &vk::PhysicalDeviceSurfaceInfo2KHR<'_>,
    ) -> VkResult<usize> {
        let mut count = mem::MaybeUninit::uninit();
        let err_code = (self.fp.get_physical_device_surface_formats2_khr)(
            physical_device,
            surface_info,
            count.as_mut_ptr(),
<<<<<<< HEAD
            core::ptr::null_mut(),
=======
            ptr::null_mut(),
>>>>>>> 914c9118
        );
        err_code.assume_init_on_success(count).map(|c| c as usize)
    }

    /// <https://www.khronos.org/registry/vulkan/specs/1.3-extensions/man/html/vkGetPhysicalDeviceSurfaceFormats2KHR.html>
    ///
    /// Call [`get_physical_device_surface_formats2_len()`][Self::get_physical_device_surface_formats2_len()] to query the number of elements to pass to `out`.
    /// Be sure to [`Default::default()`]-initialize these elements and optionally set their `p_next` pointer.
    #[inline]
    pub unsafe fn get_physical_device_surface_formats2(
        &self,
        physical_device: vk::PhysicalDevice,
        surface_info: &vk::PhysicalDeviceSurfaceInfo2KHR<'_>,
        out: &mut [vk::SurfaceFormat2KHR<'_>],
    ) -> VkResult<()> {
        let mut count = out.len() as u32;
        let err_code = (self.fp.get_physical_device_surface_formats2_khr)(
            physical_device,
            surface_info,
            &mut count,
            out.as_mut_ptr(),
        );
        assert_eq!(count as usize, out.len());
        err_code.result()
    }

    pub const NAME: &'static CStr = vk::KhrGetSurfaceCapabilities2Fn::NAME;

    #[inline]
    pub fn fp(&self) -> &vk::KhrGetSurfaceCapabilities2Fn {
        &self.fp
    }
}<|MERGE_RESOLUTION|>--- conflicted
+++ resolved
@@ -1,14 +1,9 @@
 use crate::prelude::*;
 use crate::vk;
 use crate::{Entry, Instance};
-<<<<<<< HEAD
 use core::ffi::CStr;
 use core::mem;
-=======
-use std::ffi::CStr;
-use std::mem;
-use std::ptr;
->>>>>>> 914c9118
+use core::ptr;
 
 /// <https://registry.khronos.org/vulkan/specs/1.3-extensions/man/html/VK_KHR_get_surface_capabilities2.html>
 #[derive(Clone)]
@@ -52,11 +47,7 @@
             physical_device,
             surface_info,
             count.as_mut_ptr(),
-<<<<<<< HEAD
-            core::ptr::null_mut(),
-=======
             ptr::null_mut(),
->>>>>>> 914c9118
         );
         err_code.assume_init_on_success(count).map(|c| c as usize)
     }
