//! <https://registry.khronos.org/vulkan/specs/1.3-extensions/man/html/VK_KHR_maintenance5.html>

#[cfg(doc)]
use super::super::ext::{host_image_copy, image_compression_control};
use crate::vk;
<<<<<<< HEAD
use crate::{Device, Instance};
use core::ffi;
use core::mem;
=======
use std::ffi::CStr;
use std::mem;
>>>>>>> 2cd465fb

pub const NAME: &CStr = vk::khr::maintenance5::NAME;

#[derive(Clone)]
pub struct Device {
    handle: vk::Device,
    fp: vk::khr::maintenance5::DeviceFn,
}

impl Device {
    pub fn new(instance: &crate::Instance, device: &crate::Device) -> Self {
        let handle = device.handle();
        let fp = vk::khr::maintenance5::DeviceFn::load(|name| unsafe {
            mem::transmute(instance.get_device_proc_addr(handle, name.as_ptr()))
        });
        Self { handle, fp }
    }

    /// <https://registry.khronos.org/vulkan/specs/1.3-extensions/man/html/vkCmdBindIndexBuffer2KHR.html>
    #[inline]
    pub unsafe fn cmd_bind_index_buffer2(
        &self,
        command_buffer: vk::CommandBuffer,
        buffer: vk::Buffer,
        offset: vk::DeviceSize,
        size: vk::DeviceSize,
        index_type: vk::IndexType,
    ) {
        (self.fp.cmd_bind_index_buffer2_khr)(command_buffer, buffer, offset, size, index_type)
    }

    /// <https://registry.khronos.org/vulkan/specs/1.3-extensions/man/html/vkGetRenderingAreaGranularityKHR.html>
    #[inline]
    pub unsafe fn get_rendering_area_granularity(
        &self,
        rendering_area_info: &vk::RenderingAreaInfoKHR<'_>,
    ) -> vk::Extent2D {
        let mut granularity = mem::MaybeUninit::uninit();
        (self.fp.get_rendering_area_granularity_khr)(
            self.handle,
            rendering_area_info,
            granularity.as_mut_ptr(),
        );
        granularity.assume_init()
    }

    /// <https://registry.khronos.org/vulkan/specs/1.3-extensions/man/html/vkGetDeviceImageSubresourceLayoutKHR.html>
    #[inline]
    pub unsafe fn get_device_image_subresource_layout(
        &self,
        info: &vk::DeviceImageSubresourceInfoKHR<'_>,
        layout: &mut vk::SubresourceLayout2KHR<'_>,
    ) {
        (self.fp.get_device_image_subresource_layout_khr)(self.handle, info, layout)
    }

    /// <https://registry.khronos.org/vulkan/specs/1.3-extensions/man/html/vkGetImageSubresourceLayout2KHR.html>
    ///
    /// Also available as [`host_image_copy::Device::get_image_subresource_layout2()`]
    /// when [`VK_EXT_host_image_copy`] is enabled.
    ///
    /// Also available as [`image_compression_control::Device::get_image_subresource_layout2()`]
    /// when [`VK_EXT_image_compression_control`] is enabled.
    ///
    /// [`VK_EXT_host_image_copy`]: https://registry.khronos.org/vulkan/specs/1.3-extensions/man/html/VK_EXT_host_image_copy.html
    /// [`VK_EXT_image_compression_control`]: https://registry.khronos.org/vulkan/specs/1.3-extensions/man/html/VK_EXT_image_compression_control.html
    #[inline]
    pub unsafe fn get_image_subresource_layout2(
        &self,
        image: vk::Image,
        subresource: &vk::ImageSubresource2KHR<'_>,
        layout: &mut vk::SubresourceLayout2KHR<'_>,
    ) {
        (self.fp.get_image_subresource_layout2_khr)(self.handle, image, subresource, layout)
    }

<<<<<<< HEAD
    pub const NAME: &'static ffi::CStr = vk::KhrMaintenance5Fn::NAME;

=======
>>>>>>> 2cd465fb
    #[inline]
    pub fn fp(&self) -> &vk::khr::maintenance5::DeviceFn {
        &self.fp
    }

    #[inline]
    pub fn device(&self) -> vk::Device {
        self.handle
    }
}<|MERGE_RESOLUTION|>--- conflicted
+++ resolved
@@ -3,16 +3,10 @@
 #[cfg(doc)]
 use super::super::ext::{host_image_copy, image_compression_control};
 use crate::vk;
-<<<<<<< HEAD
-use crate::{Device, Instance};
 use core::ffi;
 use core::mem;
-=======
-use std::ffi::CStr;
-use std::mem;
->>>>>>> 2cd465fb
 
-pub const NAME: &CStr = vk::khr::maintenance5::NAME;
+pub const NAME: &ffi::CStr = vk::khr::maintenance5::NAME;
 
 #[derive(Clone)]
 pub struct Device {
@@ -87,11 +81,6 @@
         (self.fp.get_image_subresource_layout2_khr)(self.handle, image, subresource, layout)
     }
 
-<<<<<<< HEAD
-    pub const NAME: &'static ffi::CStr = vk::KhrMaintenance5Fn::NAME;
-
-=======
->>>>>>> 2cd465fb
     #[inline]
     pub fn fp(&self) -> &vk::khr::maintenance5::DeviceFn {
         &self.fp
