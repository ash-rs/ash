//! <https://registry.khronos.org/vulkan/specs/1.3-extensions/man/html/VK_KHR_external_memory_fd.html>

use crate::prelude::*;
use crate::vk;
<<<<<<< HEAD
use crate::{Device, Instance};
use core::ffi;
use core::mem;
=======
use std::ffi::CStr;
use std::mem;
>>>>>>> 2cd465fb

pub const NAME: &CStr = vk::khr::external_memory_fd::NAME;

#[derive(Clone)]
pub struct Device {
    handle: vk::Device,
    fp: vk::khr::external_memory_fd::DeviceFn,
}

impl Device {
    pub fn new(instance: &crate::Instance, device: &crate::Device) -> Self {
        let handle = device.handle();
        let fp = vk::khr::external_memory_fd::DeviceFn::load(|name| unsafe {
            mem::transmute(instance.get_device_proc_addr(handle, name.as_ptr()))
        });
        Self { handle, fp }
    }

    /// <https://registry.khronos.org/vulkan/specs/1.3-extensions/man/html/vkGetMemoryFdKHR.html>
    #[inline]
    pub unsafe fn get_memory_fd(&self, get_fd_info: &vk::MemoryGetFdInfoKHR<'_>) -> VkResult<i32> {
        let mut fd = mem::MaybeUninit::uninit();
        (self.fp.get_memory_fd_khr)(self.handle, get_fd_info, fd.as_mut_ptr())
            .assume_init_on_success(fd)
    }

    /// <https://registry.khronos.org/vulkan/specs/1.3-extensions/man/html/vkGetMemoryFdPropertiesKHR.html>
    #[inline]
    pub unsafe fn get_memory_fd_properties(
        &self,
        handle_type: vk::ExternalMemoryHandleTypeFlags,
        fd: i32,
        memory_fd_properties: &mut vk::MemoryFdPropertiesKHR<'_>,
    ) -> VkResult<()> {
        (self.fp.get_memory_fd_properties_khr)(self.handle, handle_type, fd, memory_fd_properties)
            .result()
    }

<<<<<<< HEAD
    pub const NAME: &'static ffi::CStr = vk::KhrExternalMemoryFdFn::NAME;

=======
>>>>>>> 2cd465fb
    #[inline]
    pub fn fp(&self) -> &vk::khr::external_memory_fd::DeviceFn {
        &self.fp
    }

    #[inline]
    pub fn device(&self) -> vk::Device {
        self.handle
    }
}<|MERGE_RESOLUTION|>--- conflicted
+++ resolved
@@ -2,16 +2,10 @@
 
 use crate::prelude::*;
 use crate::vk;
-<<<<<<< HEAD
-use crate::{Device, Instance};
 use core::ffi;
 use core::mem;
-=======
-use std::ffi::CStr;
-use std::mem;
->>>>>>> 2cd465fb
 
-pub const NAME: &CStr = vk::khr::external_memory_fd::NAME;
+pub const NAME: &ffi::CStr = vk::khr::external_memory_fd::NAME;
 
 #[derive(Clone)]
 pub struct Device {
@@ -48,11 +42,6 @@
             .result()
     }
 
-<<<<<<< HEAD
-    pub const NAME: &'static ffi::CStr = vk::KhrExternalMemoryFdFn::NAME;
-
-=======
->>>>>>> 2cd465fb
     #[inline]
     pub fn fp(&self) -> &vk::khr::external_memory_fd::DeviceFn {
         &self.fp
