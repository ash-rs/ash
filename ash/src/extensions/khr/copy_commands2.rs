//! <https://registry.khronos.org/vulkan/specs/1.3-extensions/man/html/VK_KHR_copy_commands2.html>

use crate::vk;
<<<<<<< HEAD
use crate::{Device, Instance};
use core::ffi;
use core::mem;
=======
use std::ffi::CStr;
use std::mem;
>>>>>>> 2cd465fb

pub const NAME: &CStr = vk::khr::copy_commands2::NAME;

#[derive(Clone)]
pub struct Device {
    fp: vk::khr::copy_commands2::DeviceFn,
}

impl Device {
    pub fn new(instance: &crate::Instance, device: &crate::Device) -> Self {
        let fp = vk::khr::copy_commands2::DeviceFn::load(|name| unsafe {
            mem::transmute(instance.get_device_proc_addr(device.handle(), name.as_ptr()))
        });
        Self { fp }
    }

    /// <https://registry.khronos.org/vulkan/specs/1.3-extensions/man/html/vkCmdCopyBuffer2KHR.html>
    #[inline]
    pub unsafe fn cmd_copy_buffer2(
        &self,
        command_buffer: vk::CommandBuffer,
        copy_buffer_info: &vk::CopyBufferInfo2KHR<'_>,
    ) {
        (self.fp.cmd_copy_buffer2_khr)(command_buffer, copy_buffer_info)
    }
    /// <https://registry.khronos.org/vulkan/specs/1.3-extensions/man/html/vkCmdCopyImage2KHR.html>
    #[inline]
    pub unsafe fn cmd_copy_image2(
        &self,
        command_buffer: vk::CommandBuffer,
        copy_image_info: &vk::CopyImageInfo2KHR<'_>,
    ) {
        (self.fp.cmd_copy_image2_khr)(command_buffer, copy_image_info)
    }
    /// <https://registry.khronos.org/vulkan/specs/1.3-extensions/man/html/vkCmdCopyBufferToImage2KHR.html>
    #[inline]
    pub unsafe fn cmd_copy_buffer_to_image2(
        &self,
        command_buffer: vk::CommandBuffer,
        copy_buffer_to_image_info: &vk::CopyBufferToImageInfo2KHR<'_>,
    ) {
        (self.fp.cmd_copy_buffer_to_image2_khr)(command_buffer, copy_buffer_to_image_info)
    }
    /// <https://registry.khronos.org/vulkan/specs/1.3-extensions/man/html/vkCmdCopyImageToBuffer2KHR.html>
    #[inline]
    pub unsafe fn cmd_copy_image_to_buffer2(
        &self,
        command_buffer: vk::CommandBuffer,
        copy_image_to_buffer_info: &vk::CopyImageToBufferInfo2KHR<'_>,
    ) {
        (self.fp.cmd_copy_image_to_buffer2_khr)(command_buffer, copy_image_to_buffer_info)
    }
    /// <https://registry.khronos.org/vulkan/specs/1.3-extensions/man/html/vkCmdBlitImage2KHR.html>
    #[inline]
    pub unsafe fn cmd_blit_image2(
        &self,
        command_buffer: vk::CommandBuffer,
        blit_image_info: &vk::BlitImageInfo2KHR<'_>,
    ) {
        (self.fp.cmd_blit_image2_khr)(command_buffer, blit_image_info)
    }
    /// <https://registry.khronos.org/vulkan/specs/1.3-extensions/man/html/vkCmdResolveImage2KHR.html>
    #[inline]
    pub unsafe fn cmd_resolve_image2(
        &self,
        command_buffer: vk::CommandBuffer,
        resolve_image_info: &vk::ResolveImageInfo2KHR<'_>,
    ) {
        (self.fp.cmd_resolve_image2_khr)(command_buffer, resolve_image_info)
    }

<<<<<<< HEAD
    pub const NAME: &'static ffi::CStr = vk::KhrCopyCommands2Fn::NAME;

=======
>>>>>>> 2cd465fb
    #[inline]
    pub fn fp(&self) -> &vk::khr::copy_commands2::DeviceFn {
        &self.fp
    }
}<|MERGE_RESOLUTION|>--- conflicted
+++ resolved
@@ -1,16 +1,10 @@
 //! <https://registry.khronos.org/vulkan/specs/1.3-extensions/man/html/VK_KHR_copy_commands2.html>
 
 use crate::vk;
-<<<<<<< HEAD
-use crate::{Device, Instance};
 use core::ffi;
 use core::mem;
-=======
-use std::ffi::CStr;
-use std::mem;
->>>>>>> 2cd465fb
 
-pub const NAME: &CStr = vk::khr::copy_commands2::NAME;
+pub const NAME: &ffi::CStr = vk::khr::copy_commands2::NAME;
 
 #[derive(Clone)]
 pub struct Device {
@@ -80,11 +74,6 @@
         (self.fp.cmd_resolve_image2_khr)(command_buffer, resolve_image_info)
     }
 
-<<<<<<< HEAD
-    pub const NAME: &'static ffi::CStr = vk::KhrCopyCommands2Fn::NAME;
-
-=======
->>>>>>> 2cd465fb
     #[inline]
     pub fn fp(&self) -> &vk::khr::copy_commands2::DeviceFn {
         &self.fp
