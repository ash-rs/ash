--- conflicted
+++ resolved
@@ -12,11 +12,7 @@
 }
 
 impl GetMemoryRequirements2 {
-<<<<<<< HEAD
     pub fn new(instance: &Instance, device: &Device) -> GetMemoryRequirements2 {
-=======
-    pub fn new<I: InstanceV1_0, D: DeviceV1_0>(instance: &I, device: &D) -> Self {
->>>>>>> 3fe13faf
         let get_memory_requirements2_fn = vk::KhrGetMemoryRequirements2Fn::load(|name| unsafe {
             mem::transmute(instance.get_device_proc_addr(device.handle(), name.as_ptr()))
         });
