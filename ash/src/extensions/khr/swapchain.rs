//! <https://registry.khronos.org/vulkan/specs/1.3-extensions/man/html/VK_KHR_swapchain.html>

#[cfg(doc)]
use super::device_group;
use crate::prelude::*;
use crate::vk;
use crate::RawPtr;
<<<<<<< HEAD
use crate::{Device, Instance};
use alloc::vec::Vec;
use core::ffi;
use core::mem;
=======
use std::ffi::CStr;
use std::mem;
>>>>>>> 2cd465fb

pub const NAME: &CStr = vk::khr::swapchain::NAME;

/// High-level device function wrapper
#[derive(Clone)]
pub struct Device {
    handle: vk::Device,
    fp: vk::khr::swapchain::DeviceFn,
}

impl Device {
    pub fn new(instance: &crate::Instance, device: &crate::Device) -> Self {
        let handle = device.handle();
        let fp = vk::khr::swapchain::DeviceFn::load(|name| unsafe {
            mem::transmute(instance.get_device_proc_addr(handle, name.as_ptr()))
        });
        Self { handle, fp }
    }

    /// <https://registry.khronos.org/vulkan/specs/1.3-extensions/man/html/vkCreateSwapchainKHR.html>
    #[inline]
    pub unsafe fn create_swapchain(
        &self,
        create_info: &vk::SwapchainCreateInfoKHR<'_>,
        allocation_callbacks: Option<&vk::AllocationCallbacks<'_>>,
    ) -> VkResult<vk::SwapchainKHR> {
        let mut swapchain = mem::MaybeUninit::uninit();
        (self.fp.create_swapchain_khr)(
            self.handle,
            create_info,
            allocation_callbacks.as_raw_ptr(),
            swapchain.as_mut_ptr(),
        )
        .assume_init_on_success(swapchain)
    }

    /// <https://registry.khronos.org/vulkan/specs/1.3-extensions/man/html/vkDestroySwapchainKHR.html>
    #[inline]
    pub unsafe fn destroy_swapchain(
        &self,
        swapchain: vk::SwapchainKHR,
        allocation_callbacks: Option<&vk::AllocationCallbacks<'_>>,
    ) {
        (self.fp.destroy_swapchain_khr)(self.handle, swapchain, allocation_callbacks.as_raw_ptr());
    }

    /// <https://registry.khronos.org/vulkan/specs/1.3-extensions/man/html/vkGetSwapchainImagesKHR.html>
    #[inline]
    pub unsafe fn get_swapchain_images(
        &self,
        swapchain: vk::SwapchainKHR,
    ) -> VkResult<Vec<vk::Image>> {
        read_into_uninitialized_vector(|count, data| {
            (self.fp.get_swapchain_images_khr)(self.handle, swapchain, count, data)
        })
    }

    /// On success, returns the next image's index and whether the swapchain is suboptimal for the surface.
    ///
    /// <https://registry.khronos.org/vulkan/specs/1.3-extensions/man/html/vkAcquireNextImageKHR.html>
    #[inline]
    pub unsafe fn acquire_next_image(
        &self,
        swapchain: vk::SwapchainKHR,
        timeout: u64,
        semaphore: vk::Semaphore,
        fence: vk::Fence,
    ) -> VkResult<(u32, bool)> {
        let mut index = mem::MaybeUninit::uninit();
        let err_code = (self.fp.acquire_next_image_khr)(
            self.handle,
            swapchain,
            timeout,
            semaphore,
            fence,
            index.as_mut_ptr(),
        );
        match err_code {
            vk::Result::SUCCESS => Ok((index.assume_init(), false)),
            vk::Result::SUBOPTIMAL_KHR => Ok((index.assume_init(), true)),
            _ => Err(err_code),
        }
    }

    /// On success, returns whether the swapchain is suboptimal for the surface.
    ///
    /// <https://registry.khronos.org/vulkan/specs/1.3-extensions/man/html/vkQueuePresentKHR.html>
    #[inline]
    pub unsafe fn queue_present(
        &self,
        queue: vk::Queue,
        present_info: &vk::PresentInfoKHR<'_>,
    ) -> VkResult<bool> {
        let err_code = (self.fp.queue_present_khr)(queue, present_info);
        match err_code {
            vk::Result::SUCCESS => Ok(false),
            vk::Result::SUBOPTIMAL_KHR => Ok(true),
            _ => Err(err_code),
        }
    }

    /// Only available since [Vulkan 1.1].
    ///
    /// Also available as [`device_group::Device::get_device_group_present_capabilities()`]
    /// when [`VK_KHR_surface`] is enabled.
    ///
    /// <https://registry.khronos.org/vulkan/specs/1.3-extensions/man/html/vkGetDeviceGroupPresentCapabilitiesKHR.html>
    ///
    /// [Vulkan 1.1]: https://registry.khronos.org/vulkan/specs/1.3-extensions/man/html/VK_VERSION_1_1.html
    /// [`VK_KHR_surface`]: https://registry.khronos.org/vulkan/specs/1.3-extensions/man/html/VK_KHR_surface.html
    #[inline]
    pub unsafe fn get_device_group_present_capabilities(
        &self,
        device_group_present_capabilities: &mut vk::DeviceGroupPresentCapabilitiesKHR<'_>,
    ) -> VkResult<()> {
        (self.fp.get_device_group_present_capabilities_khr)(
            self.handle,
            device_group_present_capabilities,
        )
        .result()
    }

    /// Only available since [Vulkan 1.1].
    ///
    /// Also available as [`device_group::Device::get_device_group_surface_present_modes()`]
    /// when [`VK_KHR_surface`] is enabled.
    ///
    /// <https://registry.khronos.org/vulkan/specs/1.3-extensions/man/html/vkGetDeviceGroupSurfacePresentModesKHR.html>
    ///
    /// [Vulkan 1.1]: https://registry.khronos.org/vulkan/specs/1.3-extensions/man/html/VK_VERSION_1_1.html
    /// [`VK_KHR_surface`]: https://registry.khronos.org/vulkan/specs/1.3-extensions/man/html/VK_KHR_surface.html
    #[inline]
    pub unsafe fn get_device_group_surface_present_modes(
        &self,
        surface: vk::SurfaceKHR,
    ) -> VkResult<vk::DeviceGroupPresentModeFlagsKHR> {
        let mut modes = mem::MaybeUninit::uninit();
        (self.fp.get_device_group_surface_present_modes_khr)(
            self.handle,
            surface,
            modes.as_mut_ptr(),
        )
        .assume_init_on_success(modes)
    }

    /// On success, returns the next image's index and whether the swapchain is suboptimal for the surface.
    ///
    /// Only available since [Vulkan 1.1].
    ///
    /// Also available as [`device_group::Device::acquire_next_image2()`]
    /// when [`VK_KHR_swapchain`] is enabled.
    ///
    /// <https://registry.khronos.org/vulkan/specs/1.3-extensions/man/html/vkAcquireNextImage2KHR.html>
    ///
    /// [Vulkan 1.1]: https://registry.khronos.org/vulkan/specs/1.3-extensions/man/html/VK_VERSION_1_1.html
    /// [`VK_KHR_swapchain`]: https://registry.khronos.org/vulkan/specs/1.3-extensions/man/html/VK_KHR_swapchain.html
    #[inline]
    pub unsafe fn acquire_next_image2(
        &self,
        acquire_info: &vk::AcquireNextImageInfoKHR<'_>,
    ) -> VkResult<(u32, bool)> {
        let mut index = mem::MaybeUninit::uninit();
        let err_code =
            (self.fp.acquire_next_image2_khr)(self.handle, acquire_info, index.as_mut_ptr());
        match err_code {
            vk::Result::SUCCESS => Ok((index.assume_init(), false)),
            vk::Result::SUBOPTIMAL_KHR => Ok((index.assume_init(), true)),
            _ => Err(err_code),
        }
    }

<<<<<<< HEAD
    pub const NAME: &'static ffi::CStr = vk::KhrSwapchainFn::NAME;

=======
>>>>>>> 2cd465fb
    #[inline]
    pub fn fp(&self) -> &vk::khr::swapchain::DeviceFn {
        &self.fp
    }

    #[inline]
    pub fn device(&self) -> vk::Device {
        self.handle
    }
}

/// High-level instance function wrapper
#[derive(Clone)]
pub struct Instance {
    fp: vk::khr::swapchain::InstanceFn,
}

impl Instance {
    pub fn new(entry: &crate::Entry, instance: &crate::Instance) -> Self {
        let fp = vk::khr::swapchain::InstanceFn::load(|name| unsafe {
            mem::transmute(entry.get_instance_proc_addr(instance.handle(), name.as_ptr()))
        });
        Self { fp }
    }

    /// Only available since [Vulkan 1.1].
    ///
    /// Also available as [`device_group::Instance::get_physical_device_present_rectangles()`]
    /// when [`VK_KHR_surface`] is enabled.
    ///
    /// <https://registry.khronos.org/vulkan/specs/1.3-extensions/man/html/vkGetPhysicalDevicePresentRectanglesKHR.html>
    ///
    /// [Vulkan 1.1]: https://registry.khronos.org/vulkan/specs/1.3-extensions/man/html/VK_VERSION_1_1.html
    /// [`VK_KHR_surface`]: https://registry.khronos.org/vulkan/specs/1.3-extensions/man/html/VK_KHR_surface.html
    #[inline]
    pub unsafe fn get_physical_device_present_rectangles(
        &self,
        physical_device: vk::PhysicalDevice,
        surface: vk::SurfaceKHR,
    ) -> VkResult<Vec<vk::Rect2D>> {
        read_into_uninitialized_vector(|count, data| {
            (self.fp.get_physical_device_present_rectangles_khr)(
                physical_device,
                surface,
                count,
                data,
            )
        })
    }

    #[inline]
    pub fn fp(&self) -> &vk::khr::swapchain::InstanceFn {
        &self.fp
    }
}<|MERGE_RESOLUTION|>--- conflicted
+++ resolved
@@ -5,17 +5,11 @@
 use crate::prelude::*;
 use crate::vk;
 use crate::RawPtr;
-<<<<<<< HEAD
-use crate::{Device, Instance};
 use alloc::vec::Vec;
 use core::ffi;
 use core::mem;
-=======
-use std::ffi::CStr;
-use std::mem;
->>>>>>> 2cd465fb
-
-pub const NAME: &CStr = vk::khr::swapchain::NAME;
+
+pub const NAME: &ffi::CStr = vk::khr::swapchain::NAME;
 
 /// High-level device function wrapper
 #[derive(Clone)]
@@ -185,11 +179,6 @@
         }
     }
 
-<<<<<<< HEAD
-    pub const NAME: &'static ffi::CStr = vk::KhrSwapchainFn::NAME;
-
-=======
->>>>>>> 2cd465fb
     #[inline]
     pub fn fp(&self) -> &vk::khr::swapchain::DeviceFn {
         &self.fp
