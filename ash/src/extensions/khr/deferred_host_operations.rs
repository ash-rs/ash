//! <https://registry.khronos.org/vulkan/specs/1.3-extensions/man/html/VK_KHR_deferred_host_operations.html>

use crate::prelude::*;
use crate::vk;
use crate::RawPtr;
<<<<<<< HEAD
use crate::{Device, Instance};
use core::ffi;
use core::mem;
=======
use std::ffi::CStr;
use std::mem;
>>>>>>> 2cd465fb

pub const NAME: &CStr = vk::khr::deferred_host_operations::NAME;

#[derive(Clone)]
pub struct Device {
    handle: vk::Device,
    fp: vk::khr::deferred_host_operations::DeviceFn,
}

impl Device {
    pub fn new(instance: &crate::Instance, device: &crate::Device) -> Self {
        let handle = device.handle();
        let fp = vk::khr::deferred_host_operations::DeviceFn::load(|name| unsafe {
            mem::transmute(instance.get_device_proc_addr(handle, name.as_ptr()))
        });
        Self { handle, fp }
    }

    /// <https://registry.khronos.org/vulkan/specs/1.3-extensions/man/html/vkCreateDeferredOperationKHR.html>
    #[inline]
    pub unsafe fn create_deferred_operation(
        &self,
        allocation_callbacks: Option<&vk::AllocationCallbacks<'_>>,
    ) -> VkResult<vk::DeferredOperationKHR> {
        let mut operation = mem::MaybeUninit::uninit();
        (self.fp.create_deferred_operation_khr)(
            self.handle,
            allocation_callbacks.as_raw_ptr(),
            operation.as_mut_ptr(),
        )
        .assume_init_on_success(operation)
    }

    /// <https://registry.khronos.org/vulkan/specs/1.3-extensions/man/html/vkDeferredOperationJoinKHR.html>
    #[inline]
    pub unsafe fn deferred_operation_join(
        &self,
        operation: vk::DeferredOperationKHR,
    ) -> VkResult<()> {
        (self.fp.deferred_operation_join_khr)(self.handle, operation).result()
    }

    /// <https://registry.khronos.org/vulkan/specs/1.3-extensions/man/html/vkDestroyDeferredOperationKHR.html>
    #[inline]
    pub unsafe fn destroy_deferred_operation(
        &self,
        operation: vk::DeferredOperationKHR,
        allocation_callbacks: Option<&vk::AllocationCallbacks<'_>>,
    ) {
        (self.fp.destroy_deferred_operation_khr)(
            self.handle,
            operation,
            allocation_callbacks.as_raw_ptr(),
        );
    }

    /// <https://registry.khronos.org/vulkan/specs/1.3-extensions/man/html/vkGetDeferredOperationMaxConcurrencyKHR.html>
    #[inline]
    pub unsafe fn get_deferred_operation_max_concurrency(
        &self,
        operation: vk::DeferredOperationKHR,
    ) -> u32 {
        (self.fp.get_deferred_operation_max_concurrency_khr)(self.handle, operation)
    }

    /// <https://registry.khronos.org/vulkan/specs/1.3-extensions/man/html/vkGetDeferredOperationResultKHR.html>
    #[inline]
    pub unsafe fn get_deferred_operation_result(
        &self,
        operation: vk::DeferredOperationKHR,
    ) -> VkResult<()> {
        (self.fp.get_deferred_operation_result_khr)(self.handle, operation).result()
    }

<<<<<<< HEAD
    pub const NAME: &'static ffi::CStr = vk::KhrDeferredHostOperationsFn::NAME;

=======
>>>>>>> 2cd465fb
    #[inline]
    pub fn fp(&self) -> &vk::khr::deferred_host_operations::DeviceFn {
        &self.fp
    }

    #[inline]
    pub fn device(&self) -> vk::Device {
        self.handle
    }
}<|MERGE_RESOLUTION|>--- conflicted
+++ resolved
@@ -3,16 +3,10 @@
 use crate::prelude::*;
 use crate::vk;
 use crate::RawPtr;
-<<<<<<< HEAD
-use crate::{Device, Instance};
 use core::ffi;
 use core::mem;
-=======
-use std::ffi::CStr;
-use std::mem;
->>>>>>> 2cd465fb
 
-pub const NAME: &CStr = vk::khr::deferred_host_operations::NAME;
+pub const NAME: &ffi::CStr = vk::khr::deferred_host_operations::NAME;
 
 #[derive(Clone)]
 pub struct Device {
@@ -85,11 +79,6 @@
         (self.fp.get_deferred_operation_result_khr)(self.handle, operation).result()
     }
 
-<<<<<<< HEAD
-    pub const NAME: &'static ffi::CStr = vk::KhrDeferredHostOperationsFn::NAME;
-
-=======
->>>>>>> 2cd465fb
     #[inline]
     pub fn fp(&self) -> &vk::khr::deferred_host_operations::DeviceFn {
         &self.fp
