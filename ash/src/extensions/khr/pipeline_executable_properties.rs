--- conflicted
+++ resolved
@@ -2,17 +2,11 @@
 
 use crate::prelude::*;
 use crate::vk;
-<<<<<<< HEAD
-use crate::{Device, Instance};
 use alloc::vec::Vec;
 use core::ffi;
 use core::mem;
-=======
-use std::ffi::CStr;
-use std::mem;
->>>>>>> 2cd465fb
 
-pub const NAME: &CStr = vk::khr::pipeline_executable_properties::NAME;
+pub const NAME: &ffi::CStr = vk::khr::pipeline_executable_properties::NAME;
 
 #[derive(Clone)]
 pub struct Device {
@@ -77,11 +71,6 @@
         })
     }
 
-<<<<<<< HEAD
-    pub const NAME: &'static ffi::CStr = vk::KhrPipelineExecutablePropertiesFn::NAME;
-
-=======
->>>>>>> 2cd465fb
     #[inline]
     pub fn fp(&self) -> &vk::khr::pipeline_executable_properties::DeviceFn {
         &self.fp
