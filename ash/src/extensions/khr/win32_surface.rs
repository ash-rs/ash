--- conflicted
+++ resolved
@@ -3,16 +3,10 @@
 use crate::prelude::*;
 use crate::vk;
 use crate::RawPtr;
-<<<<<<< HEAD
-use crate::{Entry, Instance};
 use core::ffi;
 use core::mem;
-=======
-use std::ffi::CStr;
-use std::mem;
->>>>>>> 2cd465fb
 
-pub const NAME: &CStr = vk::khr::win32_surface::NAME;
+pub const NAME: &ffi::CStr = vk::khr::win32_surface::NAME;
 
 #[derive(Clone)]
 pub struct Instance {
@@ -61,11 +55,6 @@
         b > 0
     }
 
-<<<<<<< HEAD
-    pub const NAME: &'static ffi::CStr = vk::KhrWin32SurfaceFn::NAME;
-
-=======
->>>>>>> 2cd465fb
     #[inline]
     pub fn fp(&self) -> &vk::khr::win32_surface::InstanceFn {
         &self.fp
