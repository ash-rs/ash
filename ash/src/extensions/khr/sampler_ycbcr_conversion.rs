//! <https://registry.khronos.org/vulkan/specs/1.3-extensions/man/html/VK_KHR_sampler_ycbcr_conversion.html>

use crate::prelude::*;
use crate::vk;
use crate::RawPtr;
<<<<<<< HEAD
use crate::{Device, Instance};
use core::ffi;
use core::mem;
=======
use std::ffi::CStr;
use std::mem;
>>>>>>> 2cd465fb

pub const NAME: &CStr = vk::khr::sampler_ycbcr_conversion::NAME;

#[derive(Clone)]
pub struct Device {
    handle: vk::Device,
    fp: vk::khr::sampler_ycbcr_conversion::DeviceFn,
}

impl Device {
    pub fn new(instance: &crate::Instance, device: &crate::Device) -> Self {
        let handle = device.handle();
        let fp = vk::khr::sampler_ycbcr_conversion::DeviceFn::load(|name| unsafe {
            mem::transmute(instance.get_device_proc_addr(handle, name.as_ptr()))
        });
        Self { handle, fp }
    }

    /// <https://registry.khronos.org/vulkan/specs/1.3-extensions/man/html/vkCreateSamplerYcbcrConversion.html>
    #[inline]
    pub unsafe fn create_sampler_ycbcr_conversion(
        &self,
        create_info: &vk::SamplerYcbcrConversionCreateInfo<'_>,
        allocation_callbacks: Option<&vk::AllocationCallbacks<'_>>,
    ) -> VkResult<vk::SamplerYcbcrConversion> {
        let mut ycbcr_conversion = mem::MaybeUninit::uninit();
        (self.fp.create_sampler_ycbcr_conversion_khr)(
            self.handle,
            create_info,
            allocation_callbacks.as_raw_ptr(),
            ycbcr_conversion.as_mut_ptr(),
        )
        .assume_init_on_success(ycbcr_conversion)
    }

    /// <https://registry.khronos.org/vulkan/specs/1.3-extensions/man/html/vkDestroySamplerYcbcrConversion.html>
    #[inline]
    pub unsafe fn destroy_sampler_ycbcr_conversion(
        &self,
        ycbcr_conversion: vk::SamplerYcbcrConversion,
        allocation_callbacks: Option<&vk::AllocationCallbacks<'_>>,
    ) {
        (self.fp.destroy_sampler_ycbcr_conversion_khr)(
            self.handle,
            ycbcr_conversion,
            allocation_callbacks.as_raw_ptr(),
        )
    }

<<<<<<< HEAD
    pub const NAME: &'static ffi::CStr = vk::KhrSamplerYcbcrConversionFn::NAME;

=======
>>>>>>> 2cd465fb
    #[inline]
    pub fn fp(&self) -> &vk::khr::sampler_ycbcr_conversion::DeviceFn {
        &self.fp
    }

    #[inline]
    pub fn device(&self) -> vk::Device {
        self.handle
    }
}<|MERGE_RESOLUTION|>--- conflicted
+++ resolved
@@ -3,16 +3,10 @@
 use crate::prelude::*;
 use crate::vk;
 use crate::RawPtr;
-<<<<<<< HEAD
-use crate::{Device, Instance};
 use core::ffi;
 use core::mem;
-=======
-use std::ffi::CStr;
-use std::mem;
->>>>>>> 2cd465fb
 
-pub const NAME: &CStr = vk::khr::sampler_ycbcr_conversion::NAME;
+pub const NAME: &ffi::CStr = vk::khr::sampler_ycbcr_conversion::NAME;
 
 #[derive(Clone)]
 pub struct Device {
@@ -60,11 +54,6 @@
         )
     }
 
-<<<<<<< HEAD
-    pub const NAME: &'static ffi::CStr = vk::KhrSamplerYcbcrConversionFn::NAME;
-
-=======
->>>>>>> 2cd465fb
     #[inline]
     pub fn fp(&self) -> &vk::khr::sampler_ycbcr_conversion::DeviceFn {
         &self.fp
