//! <https://registry.khronos.org/vulkan/specs/1.3-extensions/man/html/VK_KHR_present_wait.html>

use crate::prelude::*;
use crate::vk;
<<<<<<< HEAD
use crate::{Device, Instance};
use core::ffi;
use core::mem;
=======
use std::ffi::CStr;
use std::mem;
>>>>>>> 2cd465fb

pub const NAME: &CStr = vk::khr::present_wait::NAME;

#[derive(Clone)]
pub struct Device {
    handle: vk::Device,
    fp: vk::khr::present_wait::DeviceFn,
}

impl Device {
    pub fn new(instance: &crate::Instance, device: &crate::Device) -> Self {
        let handle = device.handle();
        let fp = vk::khr::present_wait::DeviceFn::load(|name| unsafe {
            mem::transmute(instance.get_device_proc_addr(handle, name.as_ptr()))
        });
        Self { handle, fp }
    }

    /// <https://registry.khronos.org/vulkan/specs/1.3-extensions/man/html/vkWaitForPresentKHR.html>
    #[inline]
    pub unsafe fn wait_for_present(
        &self,
        swapchain: vk::SwapchainKHR,
        present_id: u64,
        timeout: u64,
    ) -> VkResult<()> {
        (self.fp.wait_for_present_khr)(self.handle, swapchain, present_id, timeout).result()
    }

<<<<<<< HEAD
    pub const NAME: &'static ffi::CStr = vk::KhrPresentWaitFn::NAME;

=======
>>>>>>> 2cd465fb
    #[inline]
    pub fn fp(&self) -> &vk::khr::present_wait::DeviceFn {
        &self.fp
    }

    #[inline]
    pub fn device(&self) -> vk::Device {
        self.handle
    }
}<|MERGE_RESOLUTION|>--- conflicted
+++ resolved
@@ -2,16 +2,10 @@
 
 use crate::prelude::*;
 use crate::vk;
-<<<<<<< HEAD
-use crate::{Device, Instance};
 use core::ffi;
 use core::mem;
-=======
-use std::ffi::CStr;
-use std::mem;
->>>>>>> 2cd465fb
 
-pub const NAME: &CStr = vk::khr::present_wait::NAME;
+pub const NAME: &ffi::CStr = vk::khr::present_wait::NAME;
 
 #[derive(Clone)]
 pub struct Device {
@@ -39,11 +33,6 @@
         (self.fp.wait_for_present_khr)(self.handle, swapchain, present_id, timeout).result()
     }
 
-<<<<<<< HEAD
-    pub const NAME: &'static ffi::CStr = vk::KhrPresentWaitFn::NAME;
-
-=======
->>>>>>> 2cd465fb
     #[inline]
     pub fn fp(&self) -> &vk::khr::present_wait::DeviceFn {
         &self.fp
