//! <https://registry.khronos.org/vulkan/specs/1.3-extensions/man/html/VK_KHR_ray_tracing_maintenance1.html>

use crate::vk;
<<<<<<< HEAD
use crate::{Device, Instance};
use core::ffi;
use core::mem;
=======
use std::ffi::CStr;
use std::mem;
>>>>>>> 2cd465fb

pub const NAME: &CStr = vk::khr::ray_tracing_maintenance1::NAME;

#[derive(Clone)]
pub struct Device {
    fp: vk::khr::ray_tracing_maintenance1::DeviceFn,
}

impl Device {
    pub fn new(instance: &crate::Instance, device: &crate::Device) -> Self {
        let handle = device.handle();
        let fp = vk::khr::ray_tracing_maintenance1::DeviceFn::load(|name| unsafe {
            mem::transmute(instance.get_device_proc_addr(handle, name.as_ptr()))
        });
        Self { fp }
    }

    /// <https://registry.khronos.org/vulkan/specs/1.3-extensions/man/html/vkCmdTraceRaysIndirect2KHR.html>
    ///
    /// `indirect_device_address` is a buffer device address which is a pointer to a [`vk::TraceRaysIndirectCommand2KHR`] structure containing the trace ray parameters.
    #[inline]
    pub unsafe fn cmd_trace_rays_indirect2(
        &self,
        command_buffer: vk::CommandBuffer,
        indirect_device_address: vk::DeviceAddress,
    ) {
        (self.fp.cmd_trace_rays_indirect2_khr)(command_buffer, indirect_device_address);
    }

<<<<<<< HEAD
    pub const NAME: &'static ffi::CStr = vk::KhrRayTracingMaintenance1Fn::NAME;

=======
>>>>>>> 2cd465fb
    #[inline]
    pub fn fp(&self) -> &vk::khr::ray_tracing_maintenance1::DeviceFn {
        &self.fp
    }
}<|MERGE_RESOLUTION|>--- conflicted
+++ resolved
@@ -1,16 +1,10 @@
 //! <https://registry.khronos.org/vulkan/specs/1.3-extensions/man/html/VK_KHR_ray_tracing_maintenance1.html>
 
 use crate::vk;
-<<<<<<< HEAD
-use crate::{Device, Instance};
 use core::ffi;
 use core::mem;
-=======
-use std::ffi::CStr;
-use std::mem;
->>>>>>> 2cd465fb
 
-pub const NAME: &CStr = vk::khr::ray_tracing_maintenance1::NAME;
+pub const NAME: &ffi::CStr = vk::khr::ray_tracing_maintenance1::NAME;
 
 #[derive(Clone)]
 pub struct Device {
@@ -38,11 +32,6 @@
         (self.fp.cmd_trace_rays_indirect2_khr)(command_buffer, indirect_device_address);
     }
 
-<<<<<<< HEAD
-    pub const NAME: &'static ffi::CStr = vk::KhrRayTracingMaintenance1Fn::NAME;
-
-=======
->>>>>>> 2cd465fb
     #[inline]
     pub fn fp(&self) -> &vk::khr::ray_tracing_maintenance1::DeviceFn {
         &self.fp
