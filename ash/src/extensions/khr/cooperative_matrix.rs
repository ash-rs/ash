--- conflicted
+++ resolved
@@ -2,17 +2,11 @@
 
 use crate::prelude::*;
 use crate::vk;
-<<<<<<< HEAD
-use crate::{Entry, Instance};
 use alloc::vec::Vec;
 use core::ffi;
 use core::mem;
-=======
-use std::ffi::CStr;
-use std::mem;
->>>>>>> 2cd465fb
 
-pub const NAME: &CStr = vk::khr::cooperative_matrix::NAME;
+pub const NAME: &ffi::CStr = vk::khr::cooperative_matrix::NAME;
 
 #[derive(Clone)]
 pub struct Instance {
@@ -45,11 +39,6 @@
         })
     }
 
-<<<<<<< HEAD
-    pub const NAME: &'static ffi::CStr = vk::KhrCooperativeMatrixFn::NAME;
-
-=======
->>>>>>> 2cd465fb
     #[inline]
     pub fn fp(&self) -> &vk::khr::cooperative_matrix::InstanceFn {
         &self.fp
