--- conflicted
+++ resolved
@@ -2,16 +2,10 @@
 
 use crate::prelude::*;
 use crate::vk;
-<<<<<<< HEAD
-use crate::{Device, Instance};
 use core::ffi;
 use core::mem;
-=======
-use std::ffi::CStr;
-use std::mem;
->>>>>>> 2cd465fb
 
-pub const NAME: &CStr = vk::khr::synchronization2::NAME;
+pub const NAME: &ffi::CStr = vk::khr::synchronization2::NAME;
 
 #[derive(Clone)]
 pub struct Device {
@@ -98,11 +92,6 @@
         (self.fp.queue_submit2_khr)(queue, submits.len() as u32, submits.as_ptr(), fence).result()
     }
 
-<<<<<<< HEAD
-    pub const NAME: &'static ffi::CStr = vk::KhrSynchronization2Fn::NAME;
-
-=======
->>>>>>> 2cd465fb
     #[inline]
     pub fn fp(&self) -> &vk::khr::synchronization2::DeviceFn {
         &self.fp
