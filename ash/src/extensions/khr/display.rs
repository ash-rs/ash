use crate::prelude::*;
use crate::vk;
use crate::RawPtr;
use crate::{EntryCustom, Instance};
use std::ffi::CStr;
use std::mem;
use std::ptr;

#[derive(Clone)]
pub struct Display {
    handle: vk::Instance,
    display_fn: vk::KhrDisplayFn,
}

impl Display {
<<<<<<< HEAD
    pub fn new<L>(entry: &EntryCustom<L>, instance: &Instance) -> Display {
=======
    pub fn new<E: EntryV1_0, I: InstanceV1_0>(entry: &E, instance: &I) -> Self {
>>>>>>> 3fe13faf
        let display_fn = vk::KhrDisplayFn::load(|name| unsafe {
            mem::transmute(entry.get_instance_proc_addr(instance.handle(), name.as_ptr()))
        });
        Self {
            handle: instance.handle(),
            display_fn,
        }
    }

    pub fn name() -> &'static CStr {
        vk::KhrDisplayFn::name()
    }

    #[doc = "<https://www.khronos.org/registry/vulkan/specs/1.2-extensions/man/html/vkGetPhysicalDeviceDisplayPropertiesKHR.html>"]
    pub unsafe fn get_physical_device_display_properties(
        &self,
        physical_device: vk::PhysicalDevice,
    ) -> VkResult<Vec<vk::DisplayPropertiesKHR>> {
        let mut count = 0;
        self.display_fn
            .get_physical_device_display_properties_khr(
                physical_device,
                &mut count,
                ptr::null_mut(),
            )
            .result()?;
        let mut v = Vec::with_capacity(count as usize);
        let err_code = self.display_fn.get_physical_device_display_properties_khr(
            physical_device,
            &mut count,
            v.as_mut_ptr(),
        );
        v.set_len(count as usize);
        err_code.result_with_success(v)
    }

    #[doc = "<https://www.khronos.org/registry/vulkan/specs/1.2-extensions/man/html/vkGetPhysicalDeviceDisplayPlanePropertiesKHR.html>"]
    pub unsafe fn get_physical_device_display_plane_properties(
        &self,
        physical_device: vk::PhysicalDevice,
    ) -> VkResult<Vec<vk::DisplayPlanePropertiesKHR>> {
        let mut count = 0;
        let err_code = self
            .display_fn
            .get_physical_device_display_plane_properties_khr(
                physical_device,
                &mut count,
                ptr::null_mut(),
            );
        if err_code != vk::Result::SUCCESS {
            return Err(err_code);
        }
        let mut v = Vec::with_capacity(count as usize);
        let err_code = self
            .display_fn
            .get_physical_device_display_plane_properties_khr(
                physical_device,
                &mut count,
                v.as_mut_ptr(),
            );
        v.set_len(count as usize);
        err_code.result_with_success(v)
    }

    #[doc = "<https://www.khronos.org/registry/vulkan/specs/1.2-extensions/man/html/vkGetDisplayPlaneSupportedDisplaysKHR.html>"]
    pub unsafe fn get_display_plane_supported_displays(
        &self,
        physical_device: vk::PhysicalDevice,
        plane_index: u32,
    ) -> VkResult<Vec<vk::DisplayKHR>> {
        let mut count = 0;
        self.display_fn
            .get_display_plane_supported_displays_khr(
                physical_device,
                plane_index,
                &mut count,
                ptr::null_mut(),
            )
            .result()?;
        let mut v = Vec::with_capacity(count as usize);
        let err_code = self.display_fn.get_display_plane_supported_displays_khr(
            physical_device,
            plane_index,
            &mut count,
            v.as_mut_ptr(),
        );
        v.set_len(count as usize);
        err_code.result_with_success(v)
    }

    #[doc = "<https://www.khronos.org/registry/vulkan/specs/1.2-extensions/man/html/vkGetDisplayModePropertiesKHR.html>"]
    pub unsafe fn get_display_mode_properties(
        &self,
        physical_device: vk::PhysicalDevice,
        display: vk::DisplayKHR,
    ) -> VkResult<Vec<vk::DisplayModePropertiesKHR>> {
        let mut count = 0;
        self.display_fn
            .get_display_mode_properties_khr(physical_device, display, &mut count, ptr::null_mut())
            .result()?;
        let mut v = Vec::with_capacity(count as usize);
        let err_code = self.display_fn.get_display_mode_properties_khr(
            physical_device,
            display,
            &mut count,
            v.as_mut_ptr(),
        );
        v.set_len(count as usize);
        err_code.result_with_success(v)
    }

    #[doc = "<https://www.khronos.org/registry/vulkan/specs/1.2-extensions/man/html/vkCreateDisplayModeKHR.html>"]
    pub unsafe fn create_display_mode(
        &self,
        physical_device: vk::PhysicalDevice,
        display: vk::DisplayKHR,
        create_info: &vk::DisplayModeCreateInfoKHR,
        allocation_callbacks: Option<&vk::AllocationCallbacks>,
    ) -> VkResult<vk::DisplayModeKHR> {
        let mut display_mode = mem::MaybeUninit::zeroed();
        self.display_fn
            .create_display_mode_khr(
                physical_device,
                display,
                create_info,
                allocation_callbacks.as_raw_ptr(),
                display_mode.as_mut_ptr(),
            )
            .result_with_success(display_mode.assume_init())
    }

    #[doc = "<https://www.khronos.org/registry/vulkan/specs/1.2-extensions/man/html/vkGetDisplayPlaneCapabilitiesKHR.html>"]
    pub unsafe fn get_display_plane_capabilities(
        &self,
        physical_device: vk::PhysicalDevice,
        mode: vk::DisplayModeKHR,
        plane_index: u32,
    ) -> VkResult<vk::DisplayPlaneCapabilitiesKHR> {
        let mut display_plane_capabilities = mem::MaybeUninit::zeroed();
        self.display_fn
            .get_display_plane_capabilities_khr(
                physical_device,
                mode,
                plane_index,
                display_plane_capabilities.as_mut_ptr(),
            )
            .result_with_success(display_plane_capabilities.assume_init())
    }

    #[doc = "<https://www.khronos.org/registry/vulkan/specs/1.2-extensions/man/html/vkCreateDisplayPlaneSurfaceKHR.html>"]
    pub unsafe fn create_display_plane_surface(
        &self,
        create_info: &vk::DisplaySurfaceCreateInfoKHR,
        allocation_callbacks: Option<&vk::AllocationCallbacks>,
    ) -> VkResult<vk::SurfaceKHR> {
        let mut surface = mem::MaybeUninit::zeroed();
        self.display_fn
            .create_display_plane_surface_khr(
                self.handle,
                create_info,
                allocation_callbacks.as_raw_ptr(),
                surface.as_mut_ptr(),
            )
            .result_with_success(surface.assume_init())
    }

    pub fn fp(&self) -> &vk::KhrDisplayFn {
        &self.display_fn
    }

    pub fn instance(&self) -> vk::Instance {
        self.handle
    }
}<|MERGE_RESOLUTION|>--- conflicted
+++ resolved
@@ -13,11 +13,7 @@
 }
 
 impl Display {
-<<<<<<< HEAD
     pub fn new<L>(entry: &EntryCustom<L>, instance: &Instance) -> Display {
-=======
-    pub fn new<E: EntryV1_0, I: InstanceV1_0>(entry: &E, instance: &I) -> Self {
->>>>>>> 3fe13faf
         let display_fn = vk::KhrDisplayFn::load(|name| unsafe {
             mem::transmute(entry.get_instance_proc_addr(instance.handle(), name.as_ptr()))
         });
