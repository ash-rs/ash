--- conflicted
+++ resolved
@@ -3,17 +3,11 @@
 use crate::prelude::*;
 use crate::vk;
 use crate::RawPtr;
-<<<<<<< HEAD
-use crate::{Entry, Instance};
 use alloc::vec::Vec;
 use core::ffi;
 use core::mem;
-=======
-use std::ffi::CStr;
-use std::mem;
->>>>>>> 2cd465fb
 
-pub const NAME: &CStr = vk::khr::display::NAME;
+pub const NAME: &ffi::CStr = vk::khr::display::NAME;
 
 #[derive(Clone)]
 pub struct Instance {
@@ -136,11 +130,6 @@
         .assume_init_on_success(surface)
     }
 
-<<<<<<< HEAD
-    pub const NAME: &'static ffi::CStr = vk::KhrDisplayFn::NAME;
-
-=======
->>>>>>> 2cd465fb
     #[inline]
     pub fn fp(&self) -> &vk::khr::display::InstanceFn {
         &self.fp
