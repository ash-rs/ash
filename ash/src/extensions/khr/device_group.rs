--- conflicted
+++ resolved
@@ -4,17 +4,11 @@
 use super::swapchain;
 use crate::prelude::*;
 use crate::vk;
-<<<<<<< HEAD
-use crate::{Device, Instance};
 use alloc::vec::Vec;
 use core::ffi;
 use core::mem;
-=======
-use std::ffi::CStr;
-use std::mem;
->>>>>>> 2cd465fb
 
-pub const NAME: &CStr = vk::khr::device_group::NAME;
+pub const NAME: &ffi::CStr = vk::khr::device_group::NAME;
 
 /// High-level device function wrapper
 #[derive(Clone)]
@@ -143,11 +137,6 @@
         }
     }
 
-<<<<<<< HEAD
-    pub const NAME: &'static ffi::CStr = vk::KhrDeviceGroupFn::NAME;
-
-=======
->>>>>>> 2cd465fb
     #[inline]
     pub fn fp(&self) -> &vk::khr::device_group::DeviceFn {
         &self.fp
