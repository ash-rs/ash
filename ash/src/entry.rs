use crate::instance::Instance;
use crate::prelude::*;
use crate::vk;
use crate::RawPtr;
use alloc::vec::Vec;
use core::ffi::c_char;
use core::ffi::c_void;
use core::ffi::CStr;
use core::fmt;
use core::mem;
use core::ptr;

#[cfg(feature = "loaded")]
use alloc::sync::Arc;
#[cfg(feature = "loaded")]
use std::ffi::OsStr;

#[cfg(feature = "loaded")]
use libloading::Library;

/// Holds the Vulkan functions independent of a particular instance
#[derive(Clone)]
pub struct Entry {
    static_fn: vk::StaticFn,
    entry_fn_1_0: vk::EntryFnV1_0,
    entry_fn_1_1: vk::EntryFnV1_1,
    #[cfg(feature = "loaded")]
    _lib_guard: Option<Arc<Library>>,
}

/// Vulkan core 1.0
impl Entry {
    /// Load default Vulkan library for the current platform
    ///
    /// Prefer this over [`linked()`][Self::linked()] when your application can gracefully handle
    /// environments that lack Vulkan support, and when the build environment might not have Vulkan
    /// development packages installed (e.g. the Vulkan SDK, or Ubuntu's `libvulkan-dev`).
    ///
    /// # Safety
    ///
    /// `dlopen`ing native libraries is inherently unsafe. The safety guidelines
    /// for [`Library::new()`] and [`Library::get()`] apply here.
    ///
    /// No Vulkan functions loaded directly or indirectly from this [`Entry`]
    /// may be called after it is [dropped][drop()].
    ///
    /// # Example
    ///
    /// ```no_run
    /// use ash::{vk, Entry};
    /// # fn main() -> Result<(), Box<dyn std::error::Error>> {
    /// let entry = unsafe { Entry::load()? };
    /// let app_info = vk::ApplicationInfo {
    ///     api_version: vk::make_api_version(0, 1, 0, 0),
    ///     ..Default::default()
    /// };
    /// let create_info = vk::InstanceCreateInfo {
    ///     p_application_info: &app_info,
    ///     ..Default::default()
    /// };
    /// let instance = unsafe { entry.create_instance(&create_info, None)? };
    /// # Ok(()) }
    /// ```
    #[cfg(feature = "loaded")]
    #[cfg_attr(docsrs, doc(cfg(feature = "loaded")))]
    pub unsafe fn load() -> Result<Self, LoadingError> {
        #[cfg(windows)]
        const LIB_PATH: &str = "vulkan-1.dll";

        #[cfg(all(
            unix,
            not(any(target_os = "macos", target_os = "ios", target_os = "android"))
        ))]
        const LIB_PATH: &str = "libvulkan.so.1";

        #[cfg(target_os = "android")]
        const LIB_PATH: &str = "libvulkan.so";

        #[cfg(any(target_os = "macos", target_os = "ios"))]
        const LIB_PATH: &str = "libvulkan.dylib";

        Self::load_from(LIB_PATH)
    }

    /// Load entry points from a Vulkan loader linked at compile time
    ///
    /// Compared to [`load()`][Self::load()], this is infallible, but requires that the build
    /// environment have Vulkan development packages installed (e.g. the Vulkan SDK, or Ubuntu's
    /// `libvulkan-dev`), and prevents the resulting binary from starting in environments that do not
    /// support Vulkan.
    ///
    /// Note that instance/device functions are still fetched via `vkGetInstanceProcAddr` and
    /// `vkGetDeviceProcAddr` for maximum performance.
    ///
    /// Any Vulkan function acquired directly or indirectly from this [`Entry`] may be called after it
    /// is [dropped][drop()].
    ///
    /// # Example
    ///
    /// ```no_run
    /// use ash::{vk, Entry};
    /// # fn main() -> Result<(), Box<dyn std::error::Error>> {
    /// let entry = Entry::linked();
    /// let app_info = vk::ApplicationInfo {
    ///     api_version: vk::make_api_version(0, 1, 0, 0),
    ///     ..Default::default()
    /// };
    /// let create_info = vk::InstanceCreateInfo {
    ///     p_application_info: &app_info,
    ///     ..Default::default()
    /// };
    /// let instance = unsafe { entry.create_instance(&create_info, None)? };
    /// # Ok(()) }
    /// ```
    #[cfg(feature = "linked")]
    #[cfg_attr(docsrs, doc(cfg(feature = "linked")))]
    pub fn linked() -> Self {
        // Sound because we're linking to Vulkan, which provides a vkGetInstanceProcAddr that has
        // defined behavior in this use.
        unsafe {
            Self::from_static_fn(vk::StaticFn {
                get_instance_proc_addr: vkGetInstanceProcAddr,
            })
        }
    }

    /// Load Vulkan library at `path`
    ///
    /// # Safety
    ///
    /// `dlopen`ing native libraries is inherently unsafe. The safety guidelines
    /// for [`Library::new()`] and [`Library::get()`] apply here.
    ///
    /// No Vulkan functions loaded directly or indirectly from this [`Entry`]
    /// may be called after it is [dropped][drop()].
    #[cfg(feature = "loaded")]
    #[cfg_attr(docsrs, doc(cfg(feature = "loaded")))]
    pub unsafe fn load_from(path: impl AsRef<OsStr>) -> Result<Self, LoadingError> {
        let lib = Library::new(path)
            .map_err(LoadingError::LibraryLoadFailure)
            .map(Arc::new)?;

        let static_fn = vk::StaticFn::load_checked(|name| {
            lib.get(name.to_bytes_with_nul())
                .map(|symbol| *symbol)
                .unwrap_or(ptr::null_mut())
        })?;

        Ok(Self {
            _lib_guard: Some(lib),
            ..Self::from_static_fn(static_fn)
        })
    }

    /// Load entry points based on an already-loaded [`vk::StaticFn`]
    ///
    /// # Safety
    ///
    /// `static_fn` must contain valid function pointers that comply with the semantics specified
    /// by Vulkan 1.0, which must remain valid for at least the lifetime of the returned [`Entry`].
    pub unsafe fn from_static_fn(static_fn: vk::StaticFn) -> Self {
        let load_fn = move |name: &CStr| {
            mem::transmute((static_fn.get_instance_proc_addr)(
                vk::Instance::null(),
                name.as_ptr(),
            ))
        };

        Self::from_parts_1_1(
            static_fn,
            vk::EntryFnV1_0::load(load_fn),
            vk::EntryFnV1_1::load(load_fn),
        )
    }

    #[inline]
    pub fn from_parts_1_1(
        static_fn: vk::StaticFn,
        entry_fn_1_0: vk::EntryFnV1_0,
        entry_fn_1_1: vk::EntryFnV1_1,
    ) -> Self {
        Self {
            static_fn,
            entry_fn_1_0,
            entry_fn_1_1,
            #[cfg(feature = "loaded")]
            _lib_guard: None,
        }
    }

    #[inline]
    pub fn fp_v1_0(&self) -> &vk::EntryFnV1_0 {
        &self.entry_fn_1_0
    }

    #[inline]
    pub fn static_fn(&self) -> &vk::StaticFn {
        &self.static_fn
    }

    /// <https://www.khronos.org/registry/vulkan/specs/1.3-extensions/man/html/vkEnumerateInstanceVersion.html>
    ///
    /// # Example
    ///
    /// ```no_run
    /// # use ash::{Entry, vk};
    /// # fn main() -> Result<(), Box<dyn std::error::Error>> {
    /// let entry = Entry::linked();
    /// match unsafe { entry.try_enumerate_instance_version() }? {
    ///     // Vulkan 1.1+
    ///     Some(version) => {
    ///         let major = vk::version_major(version);
    ///         let minor = vk::version_minor(version);
    ///         let patch = vk::version_patch(version);
    ///     },
    ///     // Vulkan 1.0
    ///     None => {},
    /// }
    /// # Ok(()) }
    /// ```
    #[inline]
    pub unsafe fn try_enumerate_instance_version(&self) -> VkResult<Option<u32>> {
        let enumerate_instance_version: Option<vk::PFN_vkEnumerateInstanceVersion> = {
            let name = CStr::from_bytes_with_nul_unchecked(b"vkEnumerateInstanceVersion\0");
            mem::transmute((self.static_fn.get_instance_proc_addr)(
                vk::Instance::null(),
                name.as_ptr(),
            ))
        };
        if let Some(enumerate_instance_version) = enumerate_instance_version {
            let mut api_version = mem::MaybeUninit::uninit();
            (enumerate_instance_version)(api_version.as_mut_ptr())
                .assume_init_on_success(api_version)
                .map(Some)
        } else {
            Ok(None)
        }
    }

    /// <https://www.khronos.org/registry/vulkan/specs/1.3-extensions/man/html/vkCreateInstance.html>
    ///
    /// # Safety
    ///
    /// The resulting [`Instance`] and any function-pointer objects (e.g. [`Device`][crate::Device]
    /// and [extensions][crate::extensions]) loaded from it may not be used after this [`Entry`]
    /// object is dropped, unless it was crated using [`Entry::linked()`] or
    /// [`Entry::from_parts_1_1()`].
    ///
    /// [`Instance`] does _not_ implement [drop][drop()] semantics and can only be destroyed via
    /// [`destroy_instance()`][Instance::destroy_instance()].
    #[inline]
    pub unsafe fn create_instance(
        &self,
        create_info: &vk::InstanceCreateInfo<'_>,
        allocation_callbacks: Option<&vk::AllocationCallbacks<'_>>,
    ) -> VkResult<Instance> {
        let mut instance = mem::MaybeUninit::uninit();
        let instance = (self.entry_fn_1_0.create_instance)(
            create_info,
            allocation_callbacks.as_raw_ptr(),
            instance.as_mut_ptr(),
        )
        .assume_init_on_success(instance)?;
        Ok(Instance::load(&self.static_fn, instance))
    }

    /// <https://www.khronos.org/registry/vulkan/specs/1.3-extensions/man/html/vkEnumerateInstanceLayerProperties.html>
    #[inline]
    pub unsafe fn enumerate_instance_layer_properties(&self) -> VkResult<Vec<vk::LayerProperties>> {
        read_into_uninitialized_vector(|count, data| {
            (self.entry_fn_1_0.enumerate_instance_layer_properties)(count, data)
        })
    }

    /// <https://www.khronos.org/registry/vulkan/specs/1.3-extensions/man/html/vkEnumerateInstanceExtensionProperties.html>
    #[inline]
    pub unsafe fn enumerate_instance_extension_properties(
        &self,
        layer_name: Option<&CStr>,
    ) -> VkResult<Vec<vk::ExtensionProperties>> {
        read_into_uninitialized_vector(|count, data| {
            (self.entry_fn_1_0.enumerate_instance_extension_properties)(
                layer_name.map_or(ptr::null(), |str| str.as_ptr()),
                count,
                data,
            )
        })
    }

    /// <https://www.khronos.org/registry/vulkan/specs/1.3-extensions/man/html/vkGetInstanceProcAddr.html>
    #[inline]
    pub unsafe fn get_instance_proc_addr(
        &self,
        instance: vk::Instance,
        p_name: *const c_char,
    ) -> vk::PFN_vkVoidFunction {
        (self.static_fn.get_instance_proc_addr)(instance, p_name)
    }
}

/// Vulkan core 1.1
impl Entry {
    #[inline]
    pub fn fp_v1_1(&self) -> &vk::EntryFnV1_1 {
        &self.entry_fn_1_1
    }

    #[deprecated = "This function is unavailable and therefore panics on Vulkan 1.0, please use `try_enumerate_instance_version()` instead"]
    /// <https://www.khronos.org/registry/vulkan/specs/1.3-extensions/man/html/vkEnumerateInstanceVersion.html>
    ///
    /// Please use [`try_enumerate_instance_version()`][Self::try_enumerate_instance_version()] instead.
    #[inline]
    pub unsafe fn enumerate_instance_version(&self) -> VkResult<u32> {
        let mut api_version = mem::MaybeUninit::uninit();
        (self.entry_fn_1_1.enumerate_instance_version)(api_version.as_mut_ptr())
            .assume_init_on_success(api_version)
    }
}

#[cfg(feature = "linked")]
#[cfg_attr(docsrs, doc(cfg(feature = "linked")))]
impl Default for Entry {
    #[inline]
    fn default() -> Self {
        Self::linked()
    }
}

impl vk::StaticFn {
    pub fn load_checked<F>(mut _f: F) -> Result<Self, MissingEntryPoint>
    where
        F: FnMut(&CStr) -> *const c_void,
    {
        Ok(Self {
            get_instance_proc_addr: unsafe {
                let cname = CStr::from_bytes_with_nul_unchecked(b"vkGetInstanceProcAddr\0");
                let val = _f(cname);
                if val.is_null() {
                    return Err(MissingEntryPoint);
                } else {
<<<<<<< HEAD
                    ::core::mem::transmute(val)
=======
                    mem::transmute(val)
>>>>>>> 914c9118
                }
            },
        })
    }
}

#[derive(Clone, Debug)]
pub struct MissingEntryPoint;
impl fmt::Display for MissingEntryPoint {
    fn fmt(&self, f: &mut fmt::Formatter<'_>) -> fmt::Result {
        write!(f, "Cannot load `vkGetInstanceProcAddr` symbol from library")
    }
}
#[cfg(feature = "std")]
impl std::error::Error for MissingEntryPoint {}

#[cfg(feature = "linked")]
extern "system" {
    fn vkGetInstanceProcAddr(instance: vk::Instance, name: *const c_char)
        -> vk::PFN_vkVoidFunction;
}

#[cfg(feature = "loaded")]
mod loaded {

    use super::*;

    #[derive(Debug)]
    #[cfg_attr(docsrs, doc(cfg(feature = "loaded")))]
    pub enum LoadingError {
        LibraryLoadFailure(libloading::Error),
        MissingEntryPoint(MissingEntryPoint),
    }

    impl fmt::Display for LoadingError {
        fn fmt(&self, f: &mut fmt::Formatter<'_>) -> fmt::Result {
            match self {
                Self::LibraryLoadFailure(err) => fmt::Display::fmt(err, f),
                Self::MissingEntryPoint(err) => fmt::Display::fmt(err, f),
            }
        }
    }

    #[cfg(feature = "std")]
    impl ::std::error::Error for LoadingError {
        fn source(&self) -> Option<&(dyn ::std::error::Error + 'static)> {
            Some(match self {
                Self::LibraryLoadFailure(err) => err,
                Self::MissingEntryPoint(err) => err,
            })
        }
    }

    impl From<MissingEntryPoint> for LoadingError {
        fn from(err: MissingEntryPoint) -> Self {
            Self::MissingEntryPoint(err)
        }
    }
}
#[cfg(feature = "loaded")]
pub use self::loaded::*;<|MERGE_RESOLUTION|>--- conflicted
+++ resolved
@@ -338,11 +338,7 @@
                 if val.is_null() {
                     return Err(MissingEntryPoint);
                 } else {
-<<<<<<< HEAD
-                    ::core::mem::transmute(val)
-=======
                     mem::transmute(val)
->>>>>>> 914c9118
                 }
             },
         })
