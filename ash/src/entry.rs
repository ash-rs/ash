--- conflicted
+++ resolved
@@ -198,13 +198,8 @@
     #[doc = "<https://www.khronos.org/registry/vulkan/specs/1.2-extensions/man/html/vkEnumerateInstanceVersion.html>"]
     /// ```no_run
     /// # use ash::{Entry, vk};
-<<<<<<< HEAD
-    /// # fn main() -> Result<(), Box<std::error::Error>> {
-    /// let entry = unsafe { Entry::new()? };
-=======
     /// # fn main() -> Result<(), Box<dyn std::error::Error>> {
     /// let entry = unsafe { Entry::new() }?;
->>>>>>> bbbcd037
     /// match entry.try_enumerate_instance_version()? {
     ///     // Vulkan 1.1+
     ///     Some(version) => {
