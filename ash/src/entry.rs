use crate::instance::Instance;
use crate::prelude::*;
use crate::vk;
use crate::RawPtr;
use std::error::Error;
use std::ffi::CStr;
use std::fmt;
use std::mem;
use std::os::raw::c_char;
use std::os::raw::c_void;
use std::ptr;

/// Function loader
#[derive(Clone)]
pub struct EntryCustom<L> {
    static_fn: vk::StaticFn,
    entry_fn_1_0: vk::EntryFnV1_0,
    entry_fn_1_1: vk::EntryFnV1_1,
    entry_fn_1_2: vk::EntryFnV1_2,
    lib: L,
}

// Vulkan core 1.0
#[allow(non_camel_case_types)]
impl<L> EntryCustom<L> {
    pub fn new_custom<Load>(mut lib: L, mut load: Load) -> Self
    where
        Load: FnMut(&mut L, &::std::ffi::CStr) -> *const c_void,
    {
        let static_fn = vk::StaticFn::load(|name| load(&mut lib, name));
        let load_fn = |name: &std::ffi::CStr| unsafe {
            mem::transmute(static_fn.get_instance_proc_addr(vk::Instance::null(), name.as_ptr()))
        };
        let entry_fn_1_0 = vk::EntryFnV1_0::load(load_fn);
        let entry_fn_1_1 = vk::EntryFnV1_1::load(load_fn);
        let entry_fn_1_2 = vk::EntryFnV1_2::load(load_fn);

        EntryCustom {
            static_fn,
            entry_fn_1_0,
            entry_fn_1_1,
            entry_fn_1_2,
            lib,
        }
    }

    pub fn fp_v1_0(&self) -> &vk::EntryFnV1_0 {
        &self.entry_fn_1_0
    }

    pub fn static_fn(&self) -> &vk::StaticFn {
        &self.static_fn
    }

    #[doc = "<https://www.khronos.org/registry/vulkan/specs/1.2-extensions/man/html/vkEnumerateInstanceVersion.html>"]
    /// ```no_run
    /// # use ash::{Entry, vk};
    /// # fn main() -> Result<(), Box<dyn std::error::Error>> {
    /// let entry = unsafe { Entry::new() }?;
    /// match entry.try_enumerate_instance_version()? {
    ///     // Vulkan 1.1+
    ///     Some(version) => {
    ///         let major = vk::version_major(version);
    ///         let minor = vk::version_minor(version);
    ///         let patch = vk::version_patch(version);
    ///     },
    ///     // Vulkan 1.0
    ///     None => {},
    /// }
    /// # Ok(()) }
    /// ```
    pub fn try_enumerate_instance_version(&self) -> VkResult<Option<u32>> {
        unsafe {
            let mut api_version = 0;
            let enumerate_instance_version: Option<vk::PFN_vkEnumerateInstanceVersion> = {
                let name = b"vkEnumerateInstanceVersion\0".as_ptr() as *const _;
                mem::transmute(
                    self.static_fn
                        .get_instance_proc_addr(vk::Instance::null(), name),
                )
            };
            if let Some(enumerate_instance_version) = enumerate_instance_version {
                (enumerate_instance_version)(&mut api_version)
                    .result_with_success(Some(api_version))
            } else {
                Ok(None)
            }
        }
    }

    #[doc = "<https://www.khronos.org/registry/vulkan/specs/1.2-extensions/man/html/vkCreateInstance.html>"]
    ///
    /// # Safety
    /// In order for the created `Instance` to be valid for the duration of its
    /// usage, the `Entry` this was called on must be dropped later than the
    /// resulting `Instance`.
    pub unsafe fn create_instance(
        &self,
        create_info: &vk::InstanceCreateInfo,
        allocation_callbacks: Option<&vk::AllocationCallbacks>,
    ) -> Result<Instance, InstanceError> {
        let mut instance: vk::Instance = mem::zeroed();
        self.entry_fn_1_0
            .create_instance(
                create_info,
                allocation_callbacks.as_raw_ptr(),
                &mut instance,
            )
            .result()
            .map_err(InstanceError::VkError)?;
        Ok(Instance::load(&self.static_fn, instance))
    }

    #[doc = "<https://www.khronos.org/registry/vulkan/specs/1.2-extensions/man/html/vkEnumerateInstanceLayerProperties.html>"]
    pub fn enumerate_instance_layer_properties(&self) -> VkResult<Vec<vk::LayerProperties>> {
        unsafe {
            let mut num = 0;
            self.entry_fn_1_0
                .enumerate_instance_layer_properties(&mut num, ptr::null_mut())
                .result()?;
            let mut v = Vec::with_capacity(num as usize);
            let err_code = self
                .entry_fn_1_0
                .enumerate_instance_layer_properties(&mut num, v.as_mut_ptr());
            v.set_len(num as usize);
            err_code.result_with_success(v)
        }
    }

    #[doc = "<https://www.khronos.org/registry/vulkan/specs/1.2-extensions/man/html/vkEnumerateInstanceExtensionProperties.html>"]
    pub fn enumerate_instance_extension_properties(
        &self,
    ) -> VkResult<Vec<vk::ExtensionProperties>> {
        unsafe {
            let mut num = 0;
            self.entry_fn_1_0
                .enumerate_instance_extension_properties(ptr::null(), &mut num, ptr::null_mut())
                .result()?;
            let mut data = Vec::with_capacity(num as usize);
            let err_code = self.entry_fn_1_0.enumerate_instance_extension_properties(
                ptr::null(),
                &mut num,
                data.as_mut_ptr(),
            );
            data.set_len(num as usize);
            err_code.result_with_success(data)
        }
    }

    #[doc = "<https://www.khronos.org/registry/vulkan/specs/1.2-extensions/man/html/vkGetInstanceProcAddr.html>"]
    pub unsafe fn get_instance_proc_addr(
        &self,
        instance: vk::Instance,
        p_name: *const c_char,
    ) -> vk::PFN_vkVoidFunction {
        self.static_fn.get_instance_proc_addr(instance, p_name)
    }
}

// Vulkan core 1.1
#[allow(non_camel_case_types)]
impl<L> EntryCustom<L> {
    pub fn fp_v1_1(&self) -> &vk::EntryFnV1_1 {
        &self.entry_fn_1_1
    }

    #[deprecated = "This function is unavailable and therefore panics on Vulkan 1.0, please use `try_enumerate_instance_version` instead"]
    #[doc = "<https://www.khronos.org/registry/vulkan/specs/1.2-extensions/man/html/vkEnumerateInstanceVersion.html>"]
    pub fn enumerate_instance_version(&self) -> VkResult<u32> {
        unsafe {
            let mut api_version = 0;
            self.entry_fn_1_1
                .enumerate_instance_version(&mut api_version)
                .result_with_success(api_version)
        }
    }
}

// Vulkan core 1.2
#[allow(non_camel_case_types)]
impl<L> EntryCustom<L> {
    pub fn fp_v1_2(&self) -> &vk::EntryFnV1_2 {
        &self.entry_fn_1_2
    }
}

<<<<<<< HEAD
#[derive(Clone, Debug)]
pub enum InstanceError {
    LoadError(Vec<&'static str>),
    VkError(vk::Result),
}

impl fmt::Display for InstanceError {
    fn fmt(&self, f: &mut fmt::Formatter) -> fmt::Result {
        match self {
            InstanceError::LoadError(e) => write!(f, "{}", e.join("; ")),
            InstanceError::VkError(e) => write!(f, "{}", e),
        }
=======
impl<L> EntryCustom<L> {
    pub fn new_custom<Load>(
        mut lib: L,
        mut load: Load,
    ) -> std::result::Result<Self, MissingEntryPoint>
    where
        Load: FnMut(&mut L, &::std::ffi::CStr) -> *const c_void,
    {
        // Bypass the normal StaticFn::load so we can return an error
        let static_fn = vk::StaticFn::load_checked(|name| load(&mut lib, name))?;

        let entry_fn_1_0 = vk::EntryFnV1_0::load(|name| unsafe {
            mem::transmute(static_fn.get_instance_proc_addr(vk::Instance::null(), name.as_ptr()))
        });

        let entry_fn_1_1 = vk::EntryFnV1_1::load(|name| unsafe {
            mem::transmute(static_fn.get_instance_proc_addr(vk::Instance::null(), name.as_ptr()))
        });

        let entry_fn_1_2 = vk::EntryFnV1_2::load(|name| unsafe {
            mem::transmute(static_fn.get_instance_proc_addr(vk::Instance::null(), name.as_ptr()))
        });

        Ok(EntryCustom {
            static_fn,
            entry_fn_1_0,
            entry_fn_1_1,
            entry_fn_1_2,
            lib,
        })
>>>>>>> 46ed5158
    }
}

<<<<<<< HEAD
impl Error for InstanceError {}
=======
    #[doc = "<https://www.khronos.org/registry/vulkan/specs/1.2-extensions/man/html/vkEnumerateInstanceVersion.html>"]
    /// ```no_run
    /// # use ash::{Entry, vk};
    /// # fn main() -> Result<(), Box<dyn std::error::Error>> {
    /// let entry = unsafe { Entry::new() }?;
    /// match entry.try_enumerate_instance_version()? {
    ///     // Vulkan 1.1+
    ///     Some(version) => {
    ///         let major = vk::version_major(version);
    ///         let minor = vk::version_minor(version);
    ///         let patch = vk::version_patch(version);
    ///     },
    ///     // Vulkan 1.0
    ///     None => {},
    /// }
    /// # Ok(()) }
    /// ```
    pub fn try_enumerate_instance_version(&self) -> VkResult<Option<u32>> {
        unsafe {
            let mut api_version = 0;
            let enumerate_instance_version: Option<vk::PFN_vkEnumerateInstanceVersion> = {
                let name = b"vkEnumerateInstanceVersion\0".as_ptr() as *const _;
                mem::transmute(
                    self.static_fn()
                        .get_instance_proc_addr(vk::Instance::null(), name),
                )
            };
            if let Some(enumerate_instance_version) = enumerate_instance_version {
                (enumerate_instance_version)(&mut api_version)
                    .result_with_success(Some(api_version))
            } else {
                Ok(None)
            }
        }
    }
}

impl vk::StaticFn {
    pub fn load_checked<F>(mut _f: F) -> Result<Self, MissingEntryPoint>
    where
        F: FnMut(&::std::ffi::CStr) -> *const c_void,
    {
        // TODO: Make this a &'static CStr once CStr::from_bytes_with_nul_unchecked is const
        static ENTRY_POINT: &[u8] = b"vkGetInstanceProcAddr\0";

        Ok(vk::StaticFn {
            get_instance_proc_addr: unsafe {
                let cname = CStr::from_bytes_with_nul_unchecked(ENTRY_POINT);
                let val = _f(cname);
                if val.is_null() {
                    return Err(MissingEntryPoint);
                } else {
                    ::std::mem::transmute(val)
                }
            },
        })
    }
}

#[derive(Clone, Debug)]
pub struct MissingEntryPoint;
impl std::fmt::Display for MissingEntryPoint {
    fn fmt(&self, f: &mut std::fmt::Formatter<'_>) -> std::result::Result<(), std::fmt::Error> {
        write!(f, "Cannot load `vkGetInstanceProcAddr` symbol from library")
    }
}
impl std::error::Error for MissingEntryPoint {}
>>>>>>> 46ed5158
<|MERGE_RESOLUTION|>--- conflicted
+++ resolved
@@ -20,14 +20,18 @@
     lib: L,
 }
 
-// Vulkan core 1.0
+/// Vulkan core 1.0
 #[allow(non_camel_case_types)]
 impl<L> EntryCustom<L> {
-    pub fn new_custom<Load>(mut lib: L, mut load: Load) -> Self
+    pub fn new_custom<Load>(
+        mut lib: L,
+        mut load: Load,
+    ) -> std::result::Result<Self, MissingEntryPoint>
     where
         Load: FnMut(&mut L, &::std::ffi::CStr) -> *const c_void,
     {
-        let static_fn = vk::StaticFn::load(|name| load(&mut lib, name));
+        // Bypass the normal StaticFn::load so we can return an error
+        let static_fn = vk::StaticFn::load_checked(|name| load(&mut lib, name))?;
         let load_fn = |name: &std::ffi::CStr| unsafe {
             mem::transmute(static_fn.get_instance_proc_addr(vk::Instance::null(), name.as_ptr()))
         };
@@ -35,13 +39,13 @@
         let entry_fn_1_1 = vk::EntryFnV1_1::load(load_fn);
         let entry_fn_1_2 = vk::EntryFnV1_2::load(load_fn);
 
-        EntryCustom {
+        Ok(EntryCustom {
             static_fn,
             entry_fn_1_0,
             entry_fn_1_1,
             entry_fn_1_2,
             lib,
-        }
+        })
     }
 
     pub fn fp_v1_0(&self) -> &vk::EntryFnV1_0 {
@@ -157,7 +161,7 @@
     }
 }
 
-// Vulkan core 1.1
+/// Vulkan core 1.1
 #[allow(non_camel_case_types)]
 impl<L> EntryCustom<L> {
     pub fn fp_v1_1(&self) -> &vk::EntryFnV1_1 {
@@ -176,7 +180,7 @@
     }
 }
 
-// Vulkan core 1.2
+/// Vulkan core 1.2
 #[allow(non_camel_case_types)]
 impl<L> EntryCustom<L> {
     pub fn fp_v1_2(&self) -> &vk::EntryFnV1_2 {
@@ -184,7 +188,6 @@
     }
 }
 
-<<<<<<< HEAD
 #[derive(Clone, Debug)]
 pub enum InstanceError {
     LoadError(Vec<&'static str>),
@@ -197,80 +200,10 @@
             InstanceError::LoadError(e) => write!(f, "{}", e.join("; ")),
             InstanceError::VkError(e) => write!(f, "{}", e),
         }
-=======
-impl<L> EntryCustom<L> {
-    pub fn new_custom<Load>(
-        mut lib: L,
-        mut load: Load,
-    ) -> std::result::Result<Self, MissingEntryPoint>
-    where
-        Load: FnMut(&mut L, &::std::ffi::CStr) -> *const c_void,
-    {
-        // Bypass the normal StaticFn::load so we can return an error
-        let static_fn = vk::StaticFn::load_checked(|name| load(&mut lib, name))?;
-
-        let entry_fn_1_0 = vk::EntryFnV1_0::load(|name| unsafe {
-            mem::transmute(static_fn.get_instance_proc_addr(vk::Instance::null(), name.as_ptr()))
-        });
-
-        let entry_fn_1_1 = vk::EntryFnV1_1::load(|name| unsafe {
-            mem::transmute(static_fn.get_instance_proc_addr(vk::Instance::null(), name.as_ptr()))
-        });
-
-        let entry_fn_1_2 = vk::EntryFnV1_2::load(|name| unsafe {
-            mem::transmute(static_fn.get_instance_proc_addr(vk::Instance::null(), name.as_ptr()))
-        });
-
-        Ok(EntryCustom {
-            static_fn,
-            entry_fn_1_0,
-            entry_fn_1_1,
-            entry_fn_1_2,
-            lib,
-        })
->>>>>>> 46ed5158
-    }
-}
-
-<<<<<<< HEAD
+    }
+}
+
 impl Error for InstanceError {}
-=======
-    #[doc = "<https://www.khronos.org/registry/vulkan/specs/1.2-extensions/man/html/vkEnumerateInstanceVersion.html>"]
-    /// ```no_run
-    /// # use ash::{Entry, vk};
-    /// # fn main() -> Result<(), Box<dyn std::error::Error>> {
-    /// let entry = unsafe { Entry::new() }?;
-    /// match entry.try_enumerate_instance_version()? {
-    ///     // Vulkan 1.1+
-    ///     Some(version) => {
-    ///         let major = vk::version_major(version);
-    ///         let minor = vk::version_minor(version);
-    ///         let patch = vk::version_patch(version);
-    ///     },
-    ///     // Vulkan 1.0
-    ///     None => {},
-    /// }
-    /// # Ok(()) }
-    /// ```
-    pub fn try_enumerate_instance_version(&self) -> VkResult<Option<u32>> {
-        unsafe {
-            let mut api_version = 0;
-            let enumerate_instance_version: Option<vk::PFN_vkEnumerateInstanceVersion> = {
-                let name = b"vkEnumerateInstanceVersion\0".as_ptr() as *const _;
-                mem::transmute(
-                    self.static_fn()
-                        .get_instance_proc_addr(vk::Instance::null(), name),
-                )
-            };
-            if let Some(enumerate_instance_version) = enumerate_instance_version {
-                (enumerate_instance_version)(&mut api_version)
-                    .result_with_success(Some(api_version))
-            } else {
-                Ok(None)
-            }
-        }
-    }
-}
 
 impl vk::StaticFn {
     pub fn load_checked<F>(mut _f: F) -> Result<Self, MissingEntryPoint>
@@ -301,5 +234,4 @@
         write!(f, "Cannot load `vkGetInstanceProcAddr` symbol from library")
     }
 }
-impl std::error::Error for MissingEntryPoint {}
->>>>>>> 46ed5158
+impl std::error::Error for MissingEntryPoint {}