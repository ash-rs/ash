--- conflicted
+++ resolved
@@ -30,10 +30,6 @@
 
 impl<T: Copy> Align<T> {
     pub fn copy_from_slice(&mut self, slice: &[T]) {
-<<<<<<< HEAD
-        use slice::from_raw_parts_mut;
-=======
->>>>>>> 914c9118
         if self.elem_size == size_of::<T>() as u64 {
             unsafe {
                 let mapped_slice = slice::from_raw_parts_mut(self.ptr.cast(), slice.len());
