use crate::entry::EntryCustom;
use crate::entry::MissingEntryPoint;
use libloading::Library;
use std::error::Error;
use std::ffi::OsStr;
use std::fmt;
use std::ptr;
use std::sync::Arc;

#[cfg(windows)]
const LIB_PATH: &str = "vulkan-1.dll";

#[cfg(all(
    unix,
    not(any(target_os = "macos", target_os = "ios", target_os = "android"))
))]
const LIB_PATH: &str = "libvulkan.so.1";

#[cfg(target_os = "android")]
const LIB_PATH: &str = "libvulkan.so";

#[cfg(any(target_os = "macos", target_os = "ios"))]
const LIB_PATH: &str = "libvulkan.dylib";

/// Function loader
pub type Entry = EntryCustom<Arc<Library>>;

#[derive(Debug)]
pub enum LoadingError {
    LibraryLoadFailure(libloading::Error),
    MissingEntryPoint(MissingEntryPoint),
}

impl fmt::Display for LoadingError {
    fn fmt(&self, f: &mut fmt::Formatter) -> fmt::Result {
        match self {
            LoadingError::LibraryLoadFailure(err) => fmt::Display::fmt(err, f),
            LoadingError::MissingEntryPoint(err) => fmt::Display::fmt(err, f),
        }
    }
}

impl Error for LoadingError {
    fn source(&self) -> Option<&(dyn Error + 'static)> {
        Some(match self {
            LoadingError::LibraryLoadFailure(err) => err,
            LoadingError::MissingEntryPoint(err) => err,
        })
    }
}

impl From<MissingEntryPoint> for LoadingError {
    fn from(err: MissingEntryPoint) -> Self {
        LoadingError::MissingEntryPoint(err)
    }
}

impl EntryCustom<Arc<Library>> {
    /// Load default Vulkan library for the current platform
    ///
    /// # Safety
    /// `dlopen`ing native libraries is inherently unsafe. The safety guidelines
    /// for [`Library::new`] and [`Library::get`] apply here.
    ///
    /// ```rust,no_run
    /// use ash::{vk, Entry, version::EntryV1_0};
    /// # fn main() -> Result<(), Box<std::error::Error>> {
    /// let entry = unsafe { Entry::new()? };
    /// let app_info = vk::ApplicationInfo {
    ///     api_version: vk::make_version(1, 0, 0),
    ///     ..Default::default()
    /// };
    /// let create_info = vk::InstanceCreateInfo {
    ///     p_application_info: &app_info,
    ///     ..Default::default()
    /// };
    /// let instance = unsafe { entry.create_instance(&create_info, None)? };
    /// # Ok(()) }
    /// ```
    pub unsafe fn new() -> Result<Entry, LoadingError> {
        Self::with_library(LIB_PATH)
    }

    /// Load Vulkan library at `path`
    ///
    /// # Safety
    /// `dlopen`ing native libraries is inherently unsafe. The safety guidelines
    /// for [`Library::new`] and [`Library::get`] apply here.
    pub unsafe fn with_library(path: impl AsRef<OsStr>) -> Result<Entry, LoadingError> {
<<<<<<< HEAD
        let lib = Library::new(path)
            .map_err(LoadingError::LibraryLoadFailure)
            .map(Arc::new)?;
=======
        let lib = Library::new(path).map_err(LoadingError).map(Arc::new)?;
>>>>>>> b3a010a3

        Ok(Self::new_custom(lib, |vk_lib, name| {
            vk_lib
                .get(name.to_bytes_with_nul())
                .map(|symbol| *symbol)
                .unwrap_or(ptr::null_mut())
        })?)
    }
}<|MERGE_RESOLUTION|>--- conflicted
+++ resolved
@@ -87,13 +87,9 @@
     /// `dlopen`ing native libraries is inherently unsafe. The safety guidelines
     /// for [`Library::new`] and [`Library::get`] apply here.
     pub unsafe fn with_library(path: impl AsRef<OsStr>) -> Result<Entry, LoadingError> {
-<<<<<<< HEAD
         let lib = Library::new(path)
             .map_err(LoadingError::LibraryLoadFailure)
             .map(Arc::new)?;
-=======
-        let lib = Library::new(path).map_err(LoadingError).map(Arc::new)?;
->>>>>>> b3a010a3
 
         Ok(Self::new_custom(lib, |vk_lib, name| {
             vk_lib
