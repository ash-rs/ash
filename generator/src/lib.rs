--- conflicted
+++ resolved
@@ -2012,17 +2012,12 @@
                     }
                     #deprecated
                     #[inline]
-<<<<<<< HEAD
-                    pub unsafe fn #param_ident_as_c_str(&self) -> &CStr {
-                        CStr::from_ptr(self.#param_ident)
-=======
-                    pub unsafe fn #param_ident_as_c_str(&self) -> Option<&core::ffi::CStr> {
+                    pub unsafe fn #param_ident_as_c_str(&self) -> Option<&CStr> {
                         if self.#param_ident.is_null() {
                             None
                         } else {
-                            Some(core::ffi::CStr::from_ptr(self.#param_ident))
+                            Some(CStr::from_ptr(self.#param_ident))
                         }
->>>>>>> 914c9118
                     }
                 });
             } else if is_static_array(field) {
