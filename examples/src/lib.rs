--- conflicted
+++ resolved
@@ -105,18 +105,10 @@
                 vk::CommandBufferResetFlags::RELEASE_RESOURCES,
             )
             .expect("Reset command buffer failed.");
-<<<<<<< HEAD
+
         let command_buffer_begin_info = vk::CommandBufferBeginInfo::builder()
             .flags(vk::CommandBufferUsageFlags::ONE_TIME_SUBMIT);
 
-=======
-        let command_buffer_begin_info = vk::CommandBufferBeginInfo {
-            s_type: vk::StructureType::COMMAND_BUFFER_BEGIN_INFO,
-            p_next: ptr::null(),
-            p_inheritance_info: ptr::null(),
-            flags: vk::CommandBufferUsageFlags::ONE_TIME_SUBMIT,
-        };
->>>>>>> 91e6eed9
         device
             .begin_command_buffer(command_buffer, &command_buffer_begin_info)
             .expect("Begin commandbuffer");
@@ -594,14 +586,11 @@
                 vk::MemoryPropertyFlags::DEVICE_LOCAL,
             )
             .expect("Unable to find suitable memory index for depth image.");
-<<<<<<< HEAD
 
             let depth_image_allocate_info = vk::MemoryAllocateInfo::builder()
                 .allocation_size(depth_image_memory_req.size)
                 .memory_type_index(depth_image_memory_index)
                 .build();
-=======
->>>>>>> 91e6eed9
 
             let depth_image_memory = device
                 .allocate_memory(&depth_image_allocate_info, None)
