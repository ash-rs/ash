--- conflicted
+++ resolved
@@ -19,13 +19,8 @@
 rust-version = "1.69.0"
 
 [dependencies]
-<<<<<<< HEAD
 ash = { path = "../ash", version = "0.37", default-features = false, features = ["std"] }
-raw-window-handle = "0.5"
-=======
-ash = { path = "../ash", version = "0.37", default-features = false }
 raw-window-handle = "0.6"
->>>>>>> 2cd465fb
 
 [target.'cfg(any(target_os = "macos", target_os = "ios"))'.dependencies]
 raw-window-metal = "0.4"
